/*  This file is part of the KDE project

    SPDX-FileCopyrightText: 2000 Alexander Neundorf <neundorf@kde.org>
    SPDX-FileCopyrightText: 2014 Mathias Tillman <master.homer@gmail.com>

    SPDX-License-Identifier: LGPL-2.0-or-later
*/

#include "nfsv3.h"
#include "kio_nfs_debug.h"

#include <config-runtime.h>

#include <arpa/inet.h>

// This is needed on Solaris so that rpc.h defines clnttcp_create etc.
#ifndef PORTMAP
#define PORTMAP
#endif
#include <rpc/rpc.h> // for rpc calls

#include <errno.h>
#include <grp.h>
#include <memory.h>
#include <netdb.h>
#include <pwd.h>
#include <stdio.h>
#include <stdlib.h>
#include <strings.h>
#include <time.h>
#include <unistd.h>
#include <utime.h>

#include <QDebug>
#include <QDir>
#include <QFile>
#include <QMimeDatabase>
<<<<<<< HEAD
#include <QUrl>
=======
#include <QMimeType>
>>>>>>> b0a80ec5

#include <KIO/Global>
#include <KLocalizedString>
#include <kio/ioworker_defaults.h>

// For the complete NFSv3 reference see http://tools.ietf.org/html/rfc1813

// This ioslave is for NFS version 3.
#define NFSPROG 100003UL
#define NFSVERS 3UL

#define NFS3_MAXDATA 32768
#define NFS3_MAXPATHLEN PATH_MAX

NFSProtocolV3::NFSProtocolV3(NFSSlave *slave)
    : NFSProtocol(slave)
    , m_mountClient(nullptr)
    , m_mountSock(-1)
    , m_nfsClient(nullptr)
    , m_nfsSock(-1)
    , m_readBufferSize(0)
    , m_writeBufferSize(0)
    , m_readDirSize(0)
{
    qCDebug(LOG_KIO_NFS);

    clnt_timeout.tv_sec = 20;
    clnt_timeout.tv_usec = 0;
}

NFSProtocolV3::~NFSProtocolV3()
{
    closeConnection();
}

bool NFSProtocolV3::isCompatible(bool &connectionError)
{
    int ret = -1;

    CLIENT *client = nullptr;
    int sock = 0;
    if (NFSProtocol::openConnection(currentHost(), NFSPROG, NFSVERS, client, sock) == 0) {
        timeval check_timeout;
        check_timeout.tv_sec = 20;
        check_timeout.tv_usec = 0;

        // Check if the NFS version is compatible
        ret = clnt_call(client, NFSPROC3_NULL, (xdrproc_t)xdr_void, nullptr, (xdrproc_t)xdr_void, nullptr, check_timeout);

        connectionError = false;
    } else {
        qCDebug(LOG_KIO_NFS) << "openConnection failed";
        connectionError = true;
    }

    if (sock != -1) {
        ::close(sock);
    }

    if (client != nullptr) {
        CLNT_DESTROY(client);
    }

    qCDebug(LOG_KIO_NFS) << "RPC status" << ret << "connectionError" << connectionError;
    return (ret == RPC_SUCCESS);
}

bool NFSProtocolV3::isConnected() const
{
    return (m_nfsClient != nullptr);
}

void NFSProtocolV3::closeConnection()
{
    qCDebug(LOG_KIO_NFS);

    // Unmount all exported dirs(if any)
    if (m_mountClient != nullptr) {
        clnt_call(m_mountClient, MOUNTPROC3_UMNTALL, (xdrproc_t)xdr_void, nullptr, (xdrproc_t)xdr_void, nullptr, clnt_timeout);
    }

    if (m_mountSock >= 0) {
        ::close(m_mountSock);
        m_mountSock = -1;
    }
    if (m_nfsSock >= 0) {
        ::close(m_nfsSock);
        m_nfsSock = -1;
    }

    if (m_mountClient != nullptr) {
        CLNT_DESTROY(m_mountClient);
        m_mountClient = nullptr;
    }
    if (m_nfsClient != nullptr) {
        CLNT_DESTROY(m_nfsClient);
        m_nfsClient = nullptr;
    }
}

NFSFileHandle NFSProtocolV3::lookupFileHandle(const QString &path)
{
    NFSFileHandle fh;
    int rpcStatus;
    LOOKUP3res res;
    if (lookupHandle(path, rpcStatus, res)) {
        fh = res.LOOKUP3res_u.resok.object;

        // Is it a link? Get the link target.
        if (res.LOOKUP3res_u.resok.obj_attributes.post_op_attr_u.attributes.type == NF3LNK) {
            READLINK3args readLinkArgs;
            memset(&readLinkArgs, 0, sizeof(readLinkArgs));
            fh.toFH(readLinkArgs.symlink);

            char dataBuffer[NFS3_MAXPATHLEN];

            READLINK3res readLinkRes;
            memset(&readLinkRes, 0, sizeof(readLinkRes));
            readLinkRes.READLINK3res_u.resok.data = dataBuffer;

            int rpcStatus = clnt_call(m_nfsClient,
                                      NFSPROC3_READLINK,
                                      (xdrproc_t)xdr_READLINK3args,
                                      reinterpret_cast<caddr_t>(&readLinkArgs),
                                      (xdrproc_t)xdr_READLINK3res,
                                      reinterpret_cast<caddr_t>(&readLinkRes),
                                      clnt_timeout);

            if (rpcStatus == RPC_SUCCESS && readLinkRes.status == NFS3_OK) { // get the absolute link target
                QString linkPath = QString::fromLocal8Bit(readLinkRes.READLINK3res_u.resok.data);
                linkPath = QFileInfo(QFileInfo(path).path(), linkPath).absoluteFilePath();

                // As with the tests done in NFSProtocol::isValidLink(), the link
                // target may not be valid on the NFS server (i.e. it may point
                // outside of the exported directories).  Check for this before
                // calling lookupHandle() on the target of the link, as otherwise
                // an error will be set which is not relevant.
                if (isValidPath(linkPath)) {
                    LOOKUP3res linkRes;
                    if (lookupHandle(linkPath, rpcStatus, linkRes)) {
                        // It's a link, so return the target file handle
                        // with the link source recorded in it.
                        NFSFileHandle linkFh = linkRes.LOOKUP3res_u.resok.object;
                        linkFh.setLinkSource(res.LOOKUP3res_u.resok.object);
                        qCDebug(LOG_KIO_NFS) << "Found link target" << linkPath;
                        return linkFh;
                    }
                }
            }

            // If we have reached this point the file is a link,
            // but we failed to read the target.
            fh.setBadLink();
            qCDebug(LOG_KIO_NFS) << "Invalid link" << path;
        }
    }

    return fh;
}

/* Open connection connects to the mount daemon on the server side.
 In order to do this it needs authentication and calls auth_unix_create().
 Then it asks the mount daemon for the exported shares. Then it tries
 to mount all these shares. If this succeeded for at least one of them,
 a client for the nfs daemon is created.
 */
void NFSProtocolV3::openConnection()
{
    const QString host = currentHost();
    qCDebug(LOG_KIO_NFS) << "to" << host;

    // Destroy the old connection first
    closeConnection();

    KIO::Error connErr = NFSProtocol::openConnection(host, MOUNT_PROGRAM, MOUNT_V3, m_mountClient, m_mountSock);
    if (connErr != 0) {
        closeConnection();
        setError(connErr, host);
        return;
    }

    exports3 exportlist;
    memset(&exportlist, 0, sizeof(exportlist));

    int clnt_stat = clnt_call(m_mountClient,
                              MOUNTPROC3_EXPORT,
                              (xdrproc_t)xdr_void,
                              nullptr,
                              (xdrproc_t)xdr_exports3,
                              reinterpret_cast<caddr_t>(&exportlist),
                              clnt_timeout);

    if (!checkForError(clnt_stat, 0, host.toLatin1())) {
        closeConnection();
        return;
    }

    int exportsCount = 0;
    bool mountHint = false;

    mountres3 fhStatus;
    for (; exportlist != nullptr; exportlist = exportlist->ex_next, exportsCount++) {
        memset(&fhStatus, 0, sizeof(fhStatus));
        clnt_stat = clnt_call(m_mountClient,
                              MOUNTPROC3_MNT,
                              (xdrproc_t)xdr_dirpath3,
                              reinterpret_cast<caddr_t>(&exportlist->ex_dir),
                              (xdrproc_t)xdr_mountres3,
                              reinterpret_cast<caddr_t>(&fhStatus),
                              clnt_timeout);

        QString fname = QFileInfo(QDir::root(), exportlist->ex_dir).filePath();
        if (fhStatus.fhs_status == 0) { // mount succeeded

            // Check if the directory is already noted as exported,
            // if so there is no need to add it again.
            if (isExportedDir(fname))
                continue;

            // Save the exported directory and its NFS file handle.
            addFileHandle(fname, static_cast<NFSFileHandle>(fhStatus.mountres3_u.mountinfo.fhandle));
            addExportedDir(fname);
        } else { // mount failed with error
            qCDebug(LOG_KIO_NFS) << "Cannot mount" << fname << "- status" << fhStatus.fhs_status;

            // Even if the mount failed, record the directory path as exported
            // so that it can be listed as a virtual directory.  However, do
            // not record its (invalid) file handle in the cache.  Trying to
            // access the directory in any way other than just listing it, or
            // accessing anything below it, will be detected in
            // NFSProtocol::getFileHandle() and fail with an appropriate
            // error.
            if (!isExportedDir(fname))
                addExportedDir(fname);

            // Many modern NFS servers by default reject any access attempted to
            // them from a non-reserved source port (i.e. above 1024).  Since
            // this KIO slave runs as a normal user, it is not able to use the
            // reserved port numbers and hence the access will be rejected.  Show
            // a hint if this could possibly be the problem - only once, as the
            // server may have many exported directories.
            if (fhStatus.fhs_status == MNT3ERR_ACCES) {
                if (!mountHint) {
                    qCDebug(LOG_KIO_NFS) << "Check that the NFS server is exporting the filesystem";
                    qCDebug(LOG_KIO_NFS) << "with appropriate access permissions.  Note that it must";
                    qCDebug(LOG_KIO_NFS) << "allow mount requests originating from an unprivileged";
                    qCDebug(LOG_KIO_NFS) << "source port (see exports(5), the 'insecure' option may";
                    qCDebug(LOG_KIO_NFS) << "be required).";
                    mountHint = true;
                }
            }
        }
    }

    // If nothing can be mounted then there is no point trying to open the
    // NFS server connection here.  However, call openConnection() anyway
    // and pretend that we are connected so that listing virtual directories
    // will work.
    if ((connErr = NFSProtocol::openConnection(host, NFSPROG, NFSVERS, m_nfsClient, m_nfsSock)) != 0) {
        closeConnection();
        setError(connErr, host);
    }

    slave()->connected();

    qCDebug(LOG_KIO_NFS) << "openConnection succeeded";
}

void NFSProtocolV3::listDir(const QUrl &url)
{
    qCDebug(LOG_KIO_NFS) << url;

    const QString path = listDirInternal(url); // check path, list virtual dir
    if (path.isEmpty())
        return; // no more to do

    const NFSFileHandle fh = getFileHandle(path);
    // There doesn't seem to be an invalid link error code in KIO,
    // so this will have to do.
    if (fh.isInvalid() || fh.isBadLink()) {
        setError(KIO::ERR_DOES_NOT_EXIST, path);
        return;
    }

    // Get the preferred read dir size from the server
    if (m_readDirSize == 0) {
        initPreferredSizes(fh);
    }

    if (!slave()->usedirplus3()) // want compatibility mode listing
    {
        listDirCompat(url);
        return;
    }

    READDIRPLUS3args listargs;
    memset(&listargs, 0, sizeof(listargs));
    listargs.dircount = m_readDirSize;
    listargs.maxcount = sizeof(entryplus3) * m_readDirSize; // Not really sure what this should be set to.

    fh.toFH(listargs.dir);

    READDIRPLUS3res listres;
    memset(&listres, 0, sizeof(listres));

    entryplus3 *lastEntry = nullptr;
    do {
        memset(&listres, 0, sizeof(listres));

        // In case that we didn't get all entries we need to set the cookie to the last one we actually received.
        if (lastEntry != nullptr) {
            listargs.cookie = lastEntry->cookie;
        }

        int clnt_stat = clnt_call(m_nfsClient,
                                  NFSPROC3_READDIRPLUS,
                                  (xdrproc_t)xdr_READDIRPLUS3args,
                                  reinterpret_cast<caddr_t>(&listargs),
                                  (xdrproc_t)xdr_READDIRPLUS3res,
                                  reinterpret_cast<caddr_t>(&listres),
                                  clnt_timeout);

        // Not a supported call? Try the old READDIR method.
        if (listres.status == NFS3ERR_NOTSUPP) {
            qCDebug(LOG_KIO_NFS) << "NFS server does not support READDIRPLUS3, listing in compatibility mode";
            listDirCompat(url);
            return;
        }

        // Do we have an error? There's not much more we can do but to abort at this point.
        if (!checkForError(clnt_stat, listres.status, path)) {
            return;
        }

        for (entryplus3 *dirEntry = listres.READDIRPLUS3res_u.resok.reply.entries; dirEntry != nullptr; dirEntry = dirEntry->nextentry) {
            if (dirEntry->name == QString("..")) {
                continue;
            }

            KIO::UDSEntry entry;
            entry.fastInsert(KIO::UDSEntry::UDS_NAME, dirEntry->name);

            if (dirEntry->name == QString(".")) {
                createVirtualDirEntry(entry);
                completeUDSEntry(entry, dirEntry->name_attributes.post_op_attr_u.attributes);
                slave()->listEntry(entry);
                continue;
            }

            const QString &filePath = QFileInfo(QDir(path), dirEntry->name).filePath();

            // Is it a symlink ?
            if (dirEntry->name_attributes.post_op_attr_u.attributes.type == NF3LNK) {
                int rpcStatus;
                READLINK3res readLinkRes;
                char nameBuf[NFS3_MAXPATHLEN];

                if (symLinkTarget(filePath, rpcStatus, readLinkRes, nameBuf)) {
                    QString linkDest = QString::fromLocal8Bit(readLinkRes.READLINK3res_u.resok.data);
                    entry.fastInsert(KIO::UDSEntry::UDS_LINK_DEST, linkDest);

                    bool badLink = true;
                    NFSFileHandle linkFH;
                    if (isValidLink(path, linkDest)) {
                        const QString linkPath = QFileInfo(path, linkDest).absoluteFilePath();
                        // get the absolute link target
                        int rpcStatus;
                        LOOKUP3res lookupRes;
                        if (lookupHandle(linkPath, rpcStatus, lookupRes)) {
                            GETATTR3res attrAndStat;
                            if (getAttr(linkPath, rpcStatus, attrAndStat)) {
                                badLink = false;

                                linkFH = lookupRes.LOOKUP3res_u.resok.object;
                                linkFH.setLinkSource(dirEntry->name_handle.post_op_fh3_u.handle);

                                completeUDSEntry(entry, attrAndStat.GETATTR3res_u.resok.obj_attributes);
                            }
                        }
                    }

                    if (badLink) {
                        linkFH = dirEntry->name_handle.post_op_fh3_u.handle;
                        linkFH.setBadLink();

                        completeBadLinkUDSEntry(entry, dirEntry->name_attributes.post_op_attr_u.attributes);
                    }

                    addFileHandle(filePath, linkFH);
                } else {
                    entry.fastInsert(KIO::UDSEntry::UDS_LINK_DEST, i18n("Unknown target"));
                    completeBadLinkUDSEntry(entry, dirEntry->name_attributes.post_op_attr_u.attributes);
                }
            } else {
                NFSFileHandle entryFH = dirEntry->name_handle.post_op_fh3_u.handle;

                // Some NFS servers seem to return names from the READDIRPLUS3
                // call without a valid file handle or attributes.  This has
                // been observed with a WD MyCloud NAS running Debian wheezy.
                // The READDIR3 call does not have this problem, but by the time
                // it can be detected it is too late to repeat the listing in
                // compatibility mode since some listEntry()'s may already have
                // been done.
                //
                // Accept the name, and assume null values for the attributes.
                // Do not save the invalid file handle in the cache;  if that
                // subdirectory is accessed later on it will be listed again
                // which seems to work properly.
                if (entryFH.isInvalid()) {
                    qCDebug(LOG_KIO_NFS) << "NFS server returned invalid handle for" << (path + "/" + dirEntry->name);
                    completeInvalidUDSEntry(entry);
                } else {
                    addFileHandle(filePath, entryFH);
                    completeUDSEntry(entry, dirEntry->name_attributes.post_op_attr_u.attributes);
                }
            }

            slave()->listEntry(entry);

            lastEntry = dirEntry;
        }
    } while (listres.READDIRPLUS3res_u.resok.reply.entries != nullptr && !listres.READDIRPLUS3res_u.resok.reply.eof);
}

void NFSProtocolV3::listDirCompat(const QUrl &url)
{
    const QString path(url.path());

    if (isExportedDir(path)) {
        // We should never get here, if the path is an exported dir
        // it will have been checked in listDir() and there will have been
        // no attempt to access the NFS server.
        qCWarning(LOG_KIO_NFS) << "Called for an exported dir";
        setError(KIO::ERR_INTERNAL, path);
        return;
    }

    const NFSFileHandle fh = getFileHandle(path);
    if (fh.isInvalid() || fh.isBadLink()) {
        setError(KIO::ERR_DOES_NOT_EXIST, path);
        return;
    }

    QStringList filesToList;

    READDIR3args listargs;
    memset(&listargs, 0, sizeof(listargs));
    listargs.count = m_readDirSize;
    fh.toFH(listargs.dir);

    READDIR3res listres;
    entry3 *lastEntry = nullptr;
    do {
        memset(&listres, 0, sizeof(listres));

        // In case that we didn't get all entries we need to set the cookie to the last one we actually received
        if (lastEntry != nullptr) {
            listargs.cookie = lastEntry->cookie;
        }

        int clnt_stat = clnt_call(m_nfsClient,
                                  NFSPROC3_READDIR,
                                  (xdrproc_t)xdr_READDIR3args,
                                  reinterpret_cast<caddr_t>(&listargs),
                                  (xdrproc_t)xdr_READDIR3res,
                                  reinterpret_cast<caddr_t>(&listres),
                                  clnt_timeout);

        if (!checkForError(clnt_stat, listres.status, path)) {
            return;
        }

        for (entry3 *dirEntry = listres.READDIR3res_u.resok.reply.entries; dirEntry != nullptr; dirEntry = dirEntry->nextentry) {
            if (dirEntry->name != QString("..")) {
                filesToList.append(QFile::decodeName(dirEntry->name));
            }

            lastEntry = dirEntry;
        }
    } while (!listres.READDIR3res_u.resok.reply.eof);

    // Loop through all files, getting attributes and link path.
    for (QStringList::const_iterator it = filesToList.constBegin(); it != filesToList.constEnd(); ++it) {
        QString filePath = QFileInfo(QDir(path), (*it)).filePath();

        int rpcStatus;
        LOOKUP3res dirres;
        if (!lookupHandle(filePath, rpcStatus, dirres)) {
            qCDebug(LOG_KIO_NFS) << "Failed to lookup" << filePath << ", rpc:" << rpcStatus << ", nfs:" << dirres.status;
            // Try the next file instead of aborting
            continue;
        }

        KIO::UDSEntry entry;
        entry.fastInsert(KIO::UDSEntry::UDS_NAME, (*it));

        // Is it a symlink?
        if (dirres.LOOKUP3res_u.resok.obj_attributes.post_op_attr_u.attributes.type == NF3LNK) {
            int rpcStatus;
            READLINK3res readLinkRes;
            char nameBuf[NFS3_MAXPATHLEN];
            if (symLinkTarget(filePath, rpcStatus, readLinkRes, nameBuf)) {
                const QString linkDest = QString::fromLocal8Bit(readLinkRes.READLINK3res_u.resok.data);
                entry.fastInsert(KIO::UDSEntry::UDS_LINK_DEST, linkDest);

                bool badLink = true;
                NFSFileHandle linkFH;
                if (isValidLink(path, linkDest)) {
                    const QString linkPath = QFileInfo(path, linkDest).absoluteFilePath();
                    // get the absolute link target
                    int rpcStatus;
                    LOOKUP3res lookupRes;
                    if (lookupHandle(linkPath, rpcStatus, lookupRes)) {
                        GETATTR3res attrAndStat;
                        if (getAttr(linkPath, rpcStatus, attrAndStat)) {
                            badLink = false;

                            linkFH = lookupRes.LOOKUP3res_u.resok.object;
                            linkFH.setLinkSource(dirres.LOOKUP3res_u.resok.object);

                            completeUDSEntry(entry, attrAndStat.GETATTR3res_u.resok.obj_attributes);
                        }
                    }
                }

                if (badLink) {
                    linkFH = dirres.LOOKUP3res_u.resok.object;
                    linkFH.setBadLink();

                    completeBadLinkUDSEntry(entry, dirres.LOOKUP3res_u.resok.obj_attributes.post_op_attr_u.attributes);
                }

                addFileHandle(filePath, linkFH);
            } else {
                entry.fastInsert(KIO::UDSEntry::UDS_LINK_DEST, i18n("Unknown target"));
                completeBadLinkUDSEntry(entry, dirres.LOOKUP3res_u.resok.obj_attributes.post_op_attr_u.attributes);
            }
        } else {
            addFileHandle(filePath, dirres.LOOKUP3res_u.resok.object);
            completeUDSEntry(entry, dirres.LOOKUP3res_u.resok.obj_attributes.post_op_attr_u.attributes);
        }

        slave()->listEntry(entry);
    }
}

void NFSProtocolV3::stat(const QUrl &url)
{
    qCDebug(LOG_KIO_NFS) << url;

    const QString path = statInternal(url); // check path, process virtual dir
    if (path.isEmpty())
        return; // no more to do

    const NFSFileHandle fh = getFileHandle(path);
    if (fh.isInvalid()) {
        qCDebug(LOG_KIO_NFS) << "File handle is invalid";
        setError(KIO::ERR_DOES_NOT_EXIST, path);
        return;
    }

    int rpcStatus;
    GETATTR3res attrAndStat;
    if (!getAttr(path, rpcStatus, attrAndStat)) {
        checkForError(rpcStatus, attrAndStat.status, path);
        return;
    }

    const QFileInfo fileInfo(path);

    KIO::UDSEntry entry;
    entry.fastInsert(KIO::UDSEntry::UDS_NAME, fileInfo.fileName());

    // Is it a symlink?
    if (attrAndStat.GETATTR3res_u.resok.obj_attributes.type == NF3LNK) {
        qCDebug(LOG_KIO_NFS) << "It's a symlink";

        // get the link dest
        QString linkDest;

        int rpcStatus;
        READLINK3res readLinkRes;
        char nameBuf[NFS3_MAXPATHLEN];
        if (symLinkTarget(path, rpcStatus, readLinkRes, nameBuf)) {
            linkDest = QString::fromLocal8Bit(readLinkRes.READLINK3res_u.resok.data);
        } else {
            entry.fastInsert(KIO::UDSEntry::UDS_LINK_DEST, linkDest);
            completeBadLinkUDSEntry(entry, attrAndStat.GETATTR3res_u.resok.obj_attributes);

            slave()->statEntry(entry);
            return; // have result, no more to do
        }

        qCDebug(LOG_KIO_NFS) << "link dest is" << linkDest;

        entry.fastInsert(KIO::UDSEntry::UDS_LINK_DEST, linkDest);

        if (!isValidLink(fileInfo.path(), linkDest)) {
            completeBadLinkUDSEntry(entry, attrAndStat.GETATTR3res_u.resok.obj_attributes);
        } else {
            const QString linkPath = QFileInfo(fileInfo.path(), linkDest).absoluteFilePath();
            // get the absolute link target
            int rpcStatus;
            GETATTR3res attrAndStat;
            if (!getAttr(linkPath, rpcStatus, attrAndStat)) {
                checkForError(rpcStatus, attrAndStat.status, linkPath);
                return;
            }

            completeUDSEntry(entry, attrAndStat.GETATTR3res_u.resok.obj_attributes);
        }
    } else {
        completeUDSEntry(entry, attrAndStat.GETATTR3res_u.resok.obj_attributes);
    }

    slave()->statEntry(entry);
}

void NFSProtocolV3::mkdir(const QUrl &url, int permissions)
{
    qCDebug(LOG_KIO_NFS) << url;

    const QString path(url.path());
    const QFileInfo fileInfo(path);
    if (isExportedDir(fileInfo.path())) {
        setError(KIO::ERR_ACCESS_DENIED, path);
        return;
    }

    const NFSFileHandle fh = getFileHandle(fileInfo.path());
    if (fh.isInvalid() || fh.isBadLink()) {
        setError(KIO::ERR_DOES_NOT_EXIST, path);
        return;
    }

    MKDIR3args createArgs;
    memset(&createArgs, 0, sizeof(createArgs));
    fh.toFH(createArgs.where.dir);

    QByteArray tmpName = QFile::encodeName(fileInfo.fileName());
    createArgs.where.name = tmpName.data();

    createArgs.attributes.mode.set_it = true;
    if (permissions == -1) {
        createArgs.attributes.mode.set_mode3_u.mode = 0755;
    } else {
        createArgs.attributes.mode.set_mode3_u.mode = permissions;
    }

    MKDIR3res dirres;
    memset(&dirres, 0, sizeof(dirres));

    int clnt_stat = clnt_call(m_nfsClient,
                              NFSPROC3_MKDIR,
                              (xdrproc_t)xdr_MKDIR3args,
                              reinterpret_cast<caddr_t>(&createArgs),
                              (xdrproc_t)xdr_MKDIR3res,
                              reinterpret_cast<caddr_t>(&dirres),
                              clnt_timeout);
    checkForError(clnt_stat, dirres.status, path);
}

void NFSProtocolV3::del(const QUrl &url, bool /* isfile*/)
{
    qCDebug(LOG_KIO_NFS) << url;

    const QString path(url.path());
    if (isExportedDir(QFileInfo(path).path())) {
        setError(KIO::ERR_ACCESS_DENIED, path);
        return;
    }

    int rpcStatus;
    REMOVE3res res;
    remove(path, rpcStatus, res);
    checkForError(rpcStatus, res.status, path);
}

void NFSProtocolV3::chmod(const QUrl &url, int permissions)
{
    qCDebug(LOG_KIO_NFS) << url;

    const QString path(url.path());
    if (isExportedDir(path)) {
        setError(KIO::ERR_ACCESS_DENIED, path);
        return;
    }

    sattr3 attributes;
    memset(&attributes, 0, sizeof(attributes));
    attributes.mode.set_it = true;
    attributes.mode.set_mode3_u.mode = permissions;

    int rpcStatus;
    SETATTR3res setAttrRes;
    setAttr(path, attributes, rpcStatus, setAttrRes);
    checkForError(rpcStatus, setAttrRes.status, path);
}

void NFSProtocolV3::get(const QUrl &url)
{
    qCDebug(LOG_KIO_NFS) << url;

    const QString path(url.path());
    const NFSFileHandle fh = getFileHandle(path);
    if (fh.isInvalid() || fh.isBadLink()) {
        setError(KIO::ERR_DOES_NOT_EXIST, path);
        return;
    }

    // Get the optimal read buffer size.
    if (m_readBufferSize == 0) {
        initPreferredSizes(fh);
    }

    READ3args readArgs;
    memset(&readArgs, 0, sizeof(readArgs));
    fh.toFH(readArgs.file);
    readArgs.offset = 0;
    readArgs.count = m_readBufferSize;

    READ3res readRes;
    memset(&readRes, 0, sizeof(readRes));
    readRes.READ3res_u.resok.data.data_len = m_readBufferSize;
    readRes.READ3res_u.resok.data.data_val = new char[m_readBufferSize];

    // Most likely indicates out of memory
    if (!readRes.READ3res_u.resok.data.data_val) {
        setError(KIO::ERR_OUT_OF_MEMORY, path);
        return;
    }

    bool validRead = false;
    int read = 0;
    QByteArray readBuffer;
    do {
        int clnt_stat = clnt_call(m_nfsClient,
                                  NFSPROC3_READ,
                                  (xdrproc_t)xdr_READ3args,
                                  reinterpret_cast<caddr_t>(&readArgs),
                                  (xdrproc_t)xdr_READ3res,
                                  reinterpret_cast<caddr_t>(&readRes),
                                  clnt_timeout);

        // We are trying to read a directory, fail quietly
        if (readRes.status == NFS3ERR_ISDIR) {
            break;
        }

        if (!checkForError(clnt_stat, readRes.status, path)) {
            break;
        }

        read = readRes.READ3res_u.resok.count;
        readBuffer.setRawData(readRes.READ3res_u.resok.data.data_val, read);

        if (readArgs.offset == 0) {
            const QMimeDatabase db;
            const QMimeType type = db.mimeTypeForFileNameAndData(url.fileName(), readBuffer);
            slave()->mimeType(type.name());

            slave()->totalSize(readRes.READ3res_u.resok.file_attributes.post_op_attr_u.attributes.size);
        }

        readArgs.offset += read;
        if (read > 0) {
            validRead = true;

            slave()->data(readBuffer);
            slave()->processedSize(readArgs.offset);
        }

    } while (read > 0);

    if (readRes.READ3res_u.resok.data.data_val != nullptr) {
        delete[] readRes.READ3res_u.resok.data.data_val;
    }

    // Only send the read data to the slave if we have actually sent some.
    if (validRead) {
        slave()->data(QByteArray());
        slave()->processedSize(readArgs.offset);
    }
}

void NFSProtocolV3::put(const QUrl &url, int _mode, KIO::JobFlags flags)
{
    qCDebug(LOG_KIO_NFS) << url;

    const QString destPath(url.path());
    if (isExportedDir(QFileInfo(destPath).path())) {
        setError(KIO::ERR_WRITE_ACCESS_DENIED, destPath);
        return;
    }

    NFSFileHandle destFH = getFileHandle(destPath);
    if (destFH.isBadLink()) {
        setError(KIO::ERR_DOES_NOT_EXIST, destPath);
        return;
    }

    // the file exists and we don't want to overwrite
    if (!destFH.isInvalid() && ((flags & KIO::Overwrite) == 0)) {
        setError(KIO::ERR_FILE_ALREADY_EXIST, destPath);
        return;
    }

    // Get the optimal write buffer size
    if (m_writeBufferSize == 0) {
        initPreferredSizes(destFH);
    }

    destFH = create(destPath, _mode);
    if (destFH.isInvalid()) {
        return;
    }
    // We created the file successfully.

    int result;

    WRITE3args writeArgs;
    memset(&writeArgs, 0, sizeof(writeArgs));

    destFH.toFH(writeArgs.file);
    writeArgs.offset = 0;
    writeArgs.stable = FILE_SYNC;

    WRITE3res writeRes;
    memset(&writeRes, 0, sizeof(writeRes));

    // Loop until we get 0 (end of data).
    int bytesWritten = 0;
    bool error = false;
    do {
        QByteArray buffer;
        slave()->dataReq();
        result = slave()->readData(buffer);

        if (result > 0) {
            char *data = buffer.data();
            uint32 bytesToWrite = buffer.size();
            int writeNow(0);

            do {
                if (bytesToWrite > m_writeBufferSize) {
                    writeNow = m_writeBufferSize;
                } else {
                    writeNow = bytesToWrite;
                }

                writeArgs.data.data_val = data;
                writeArgs.data.data_len = writeNow;
                writeArgs.count = writeNow;

                int clnt_stat = clnt_call(m_nfsClient,
                                          NFSPROC3_WRITE,
                                          (xdrproc_t)xdr_WRITE3args,
                                          reinterpret_cast<caddr_t>(&writeArgs),
                                          (xdrproc_t)xdr_WRITE3res,
                                          reinterpret_cast<caddr_t>(&writeRes),
                                          clnt_timeout);

                if (!checkForError(clnt_stat, writeRes.status, destPath)) {
                    error = true;
                    break;
                }

                writeNow = writeRes.WRITE3res_u.resok.count;

                bytesWritten += writeNow;
                writeArgs.offset = bytesWritten;

                data = data + writeNow;
                bytesToWrite -= writeNow;
            } while (bytesToWrite > 0);
        }

        if (error) {
            break;
        }
    } while (result > 0);
}

void NFSProtocolV3::rename(const QUrl &src, const QUrl &dest, KIO::JobFlags _flags)
{
    qCDebug(LOG_KIO_NFS) << src << dest;

    const QString srcPath(src.path());
    if (isExportedDir(srcPath)) {
        setError(KIO::ERR_CANNOT_RENAME, srcPath);
        return;
    }

    const QString destPath(dest.path());
    if (isExportedDir(destPath)) {
        setError(KIO::ERR_ACCESS_DENIED, destPath);
        return;
    }

    if (!getFileHandle(destPath).isInvalid() && (_flags & KIO::Overwrite) == 0) {
        setError(KIO::ERR_FILE_ALREADY_EXIST, destPath);
        return;
    }

    int rpcStatus;
    RENAME3res res;
    rename(srcPath, destPath, rpcStatus, res);
    checkForError(rpcStatus, res.status, destPath);
}

void NFSProtocolV3::copySame(const QUrl &src, const QUrl &dest, int _mode, KIO::JobFlags _flags)
{
    qCDebug(LOG_KIO_NFS) << src << "to" << dest;

    const QString srcPath(src.path());
    if (isExportedDir(QFileInfo(srcPath).path())) {
        setError(KIO::ERR_ACCESS_DENIED, srcPath);
        return;
    }

    const NFSFileHandle srcFH = getFileHandle(srcPath);
    if (srcFH.isInvalid()) {
        setError(KIO::ERR_DOES_NOT_EXIST, srcPath);
        return;
    }

    const QString destPath(dest.path());
    if (isExportedDir(QFileInfo(destPath).path())) {
        setError(KIO::ERR_ACCESS_DENIED, destPath);
        return;
    }

    // The file exists and we don't want to overwrite
    if (!getFileHandle(destPath).isInvalid() && (_flags & KIO::Overwrite) == 0) {
        setError(KIO::ERR_FILE_ALREADY_EXIST, destPath);
        return;
    }

    // Is it a link? No need to copy the data then, just copy the link destination.
    if (srcFH.isLink()) {
        // get the link dest
        int rpcStatus;
        READLINK3res readLinkRes;
        char nameBuf[NFS3_MAXPATHLEN];
        if (!symLinkTarget(srcPath, rpcStatus, readLinkRes, nameBuf)) {
            setError(KIO::ERR_DOES_NOT_EXIST, srcPath);
            return;
        }

        const QString linkPath = QString::fromLocal8Bit(readLinkRes.READLINK3res_u.resok.data);

        SYMLINK3res linkRes;
        symLink(linkPath, destPath, rpcStatus, linkRes);
        checkForError(rpcStatus, linkRes.status, linkPath);
        return; // done, no more to do
    }

    unsigned long resumeOffset = 0;
    bool bResume = false;
    const QString partFilePath = destPath + QLatin1String(".part");
    const NFSFileHandle partFH = getFileHandle(partFilePath);
    const bool bPartExists = !partFH.isInvalid();
    const bool bMarkPartial = slave()->configValue(QStringLiteral("MarkPartial"), true);

    if (bPartExists) {
        int rpcStatus;
        LOOKUP3res partRes;
        if (lookupHandle(partFilePath, rpcStatus, partRes)) {
            if (bMarkPartial && partRes.LOOKUP3res_u.resok.obj_attributes.post_op_attr_u.attributes.size > 0) {
                if (partRes.LOOKUP3res_u.resok.obj_attributes.post_op_attr_u.attributes.type == NF3DIR) {
                    setError(KIO::ERR_IS_DIRECTORY, partFilePath);
                    return;
                }

                bResume = slave()->canResume(partRes.LOOKUP3res_u.resok.obj_attributes.post_op_attr_u.attributes.size);
                if (bResume) {
                    resumeOffset = partRes.LOOKUP3res_u.resok.obj_attributes.post_op_attr_u.attributes.size;
                }
            }
        }

        // Remove the part file if we are not resuming
        if (!bResume) {
            if (!remove(partFilePath)) {
                qCDebug(LOG_KIO_NFS) << "Could not remove part file, ignoring...";
            }
        }
    }

    // Create the file if we are not resuming a parted transfer,
    // or if we are not using part files(bResume is false in that case)
    NFSFileHandle destFH;
    if (!bResume) {
        QString createPath;
        if (bMarkPartial) {
            createPath = partFilePath;
        } else {
            createPath = destPath;
        }

        destFH = create(createPath, _mode);
        if (destFH.isInvalid()) {
            return;
        }
    } else {
        // Since we are resuming it's implied that we are using a part file,
        // which should exist at this point.
        destFH = getFileHandle(partFilePath);

        qCDebug(LOG_KIO_NFS) << "Resuming old transfer";
    }

    // Check what buffer size we should use, always use the smallest one.
    const int bufferSize = (m_readBufferSize < m_writeBufferSize) ? m_readBufferSize : m_writeBufferSize;

    WRITE3args writeArgs;
    memset(&writeArgs, 0, sizeof(writeArgs));

    destFH.toFH(writeArgs.file);
    writeArgs.offset = 0;
    writeArgs.data.data_val = new char[bufferSize];
    writeArgs.stable = FILE_SYNC;

    READ3args readArgs;
    memset(&readArgs, 0, sizeof(readArgs));

    srcFH.toFH(readArgs.file);
    readArgs.offset = 0;
    readArgs.count = bufferSize;

    if (bResume) {
        writeArgs.offset = resumeOffset;
        readArgs.offset = resumeOffset;
    }

    READ3res readRes;
    readRes.READ3res_u.resok.data.data_val = writeArgs.data.data_val;

    WRITE3res writeRes;
    memset(&writeRes, 0, sizeof(WRITE3res));

    bool error = false;
    int bytesRead = 0;
    do {
        int clnt_stat = clnt_call(m_nfsClient,
                                  NFSPROC3_READ,
                                  (xdrproc_t)xdr_READ3args,
                                  reinterpret_cast<caddr_t>(&readArgs),
                                  (xdrproc_t)xdr_READ3res,
                                  reinterpret_cast<caddr_t>(&readRes),
                                  clnt_timeout);

        if (!checkForError(clnt_stat, readRes.status, srcPath)) {
            error = true;
            break;
        }

        bytesRead = readRes.READ3res_u.resok.data.data_len;

        // We should only send out the total size and mimetype at the start of the transfer
        if (readArgs.offset == 0 || (bResume && writeArgs.offset == resumeOffset)) {
            QMimeDatabase db;
            QMimeType type = db.mimeTypeForFileNameAndData(src.fileName(), QByteArray::fromRawData(writeArgs.data.data_val, bytesRead));
            slave()->mimeType(type.name());

            slave()->totalSize(readRes.READ3res_u.resok.file_attributes.post_op_attr_u.attributes.size);
        }

        if (bytesRead > 0) {
            readArgs.offset += bytesRead;

            writeArgs.count = bytesRead;
            writeArgs.data.data_len = bytesRead;

            clnt_stat = clnt_call(m_nfsClient,
                                  NFSPROC3_WRITE,
                                  (xdrproc_t)xdr_WRITE3args,
                                  reinterpret_cast<caddr_t>(&writeArgs),
                                  (xdrproc_t)xdr_WRITE3res,
                                  reinterpret_cast<caddr_t>(&writeRes),
                                  clnt_timeout);

            if (!checkForError(clnt_stat, writeRes.status, destPath)) {
                error = true;
                break;
            }

            writeArgs.offset += bytesRead;

            slave()->processedSize(readArgs.offset);
        }
    } while (bytesRead > 0);

    delete[] writeArgs.data.data_val;

    if (error) {
        if (bMarkPartial) {
            // Remove the part file if it's smaller than the minimum keep size.
            const unsigned int size = slave()->configValue(QStringLiteral("MinimumKeepSize"), DEFAULT_MINIMUM_KEEP_SIZE);
            if (writeArgs.offset < size) {
                if (!remove(partFilePath)) {
                    qCDebug(LOG_KIO_NFS) << "Could not remove part file, ignoring...";
                }
            }
        }
    } else {
        // Rename partial file to its original name.
        if (bMarkPartial) {
            // Remove the destination file(if it exists)
            if (!getFileHandle(destPath).isInvalid() && !remove(destPath)) {
                qCDebug(LOG_KIO_NFS) << "Could not remove destination file" << destPath << ", ignoring...";
            }

            if (!rename(partFilePath, destPath)) {
                qCDebug(LOG_KIO_NFS) << "failed to rename" << partFilePath << "to" << destPath;
                setError(KIO::ERR_CANNOT_RENAME_PARTIAL, partFilePath);
                return;
            }
        }

        // Restore modification time
        int rpcStatus;
        GETATTR3res attrRes;
        if (getAttr(srcPath, rpcStatus, attrRes)) {
            sattr3 attributes;
            memset(&attributes, 0, sizeof(attributes));
            attributes.mtime.set_it = SET_TO_CLIENT_TIME;
            attributes.mtime.set_mtime_u.mtime.seconds = attrRes.GETATTR3res_u.resok.obj_attributes.mtime.seconds;
            attributes.mtime.set_mtime_u.mtime.nseconds = attrRes.GETATTR3res_u.resok.obj_attributes.mtime.nseconds;

            SETATTR3res attrSetRes;
            if (!setAttr(destPath, attributes, rpcStatus, attrSetRes)) {
                qCDebug(LOG_KIO_NFS) << "Failed to restore mtime, ignoring..." << rpcStatus << attrSetRes.status;
            }
        }

        qCDebug(LOG_KIO_NFS) << "Copied" << writeArgs.offset << "bytes of data";

        slave()->processedSize(readArgs.offset);
    }
}

void NFSProtocolV3::copyFrom(const QUrl &src, const QUrl &dest, int _mode, KIO::JobFlags _flags)
{
    qCDebug(LOG_KIO_NFS) << src << "to" << dest;

    const QString srcPath(src.path());
    const NFSFileHandle srcFH = getFileHandle(srcPath);
    if (srcFH.isInvalid()) {
        setError(KIO::ERR_DOES_NOT_EXIST, srcPath);
        return;
    }

    const QString destPath(dest.path());
    // The file exists and we don't want to overwrite.
    if (QFile::exists(destPath) && (_flags & KIO::Overwrite) == 0) {
        setError(KIO::ERR_FILE_ALREADY_EXIST, destPath);
        return;
    }

    // Is it a link? No need to copy the data then, just copy the link destination.
    if (srcFH.isLink()) {
        qCDebug(LOG_KIO_NFS) << "Is a link";

        // get the link dest
        int rpcStatus;
        READLINK3res readLinkRes;
        char nameBuf[NFS3_MAXPATHLEN];
        if (!symLinkTarget(srcPath, rpcStatus, readLinkRes, nameBuf)) {
            setError(KIO::ERR_DOES_NOT_EXIST, srcPath);
            return;
        }

        QFile::link(QString::fromLocal8Bit(readLinkRes.READLINK3res_u.resok.data), destPath);
        return; // done, no more to do
    }

    if (m_readBufferSize == 0) {
        initPreferredSizes(srcFH);
    }

    unsigned int resumeOffset = 0;
    bool bResume = false;
    const QFileInfo partInfo(destPath + QLatin1String(".part"));
    const bool bPartExists = partInfo.exists();
    const bool bMarkPartial = slave()->configValue(QStringLiteral("MarkPartial"), true);

    if (bMarkPartial && bPartExists && partInfo.size() > 0) {
        if (partInfo.isDir()) {
            setError(KIO::ERR_IS_DIRECTORY, partInfo.absoluteFilePath());
            return;
        }

        bResume = slave()->canResume(partInfo.size());
        resumeOffset = partInfo.size();
    }

    if (bPartExists && !bResume) {
        QFile::remove(partInfo.absoluteFilePath());
    }

    QFile::OpenMode openMode;
    QString outFileName;
    if (bResume) {
        outFileName = partInfo.absoluteFilePath();
        openMode = QFile::WriteOnly | QFile::Append;
    } else {
        outFileName = (bMarkPartial ? partInfo.absoluteFilePath() : destPath);
        openMode = QFile::WriteOnly | QFile::Truncate;
    }

    QFile destFile(outFileName);
    if (!bResume) {
        QFile::Permissions perms;
        if (_mode == -1) {
            perms = QFile::ReadOwner | QFile::WriteOwner;
        } else {
            perms = KIO::convertPermissions(_mode | QFile::WriteOwner);
        }

        destFile.setPermissions(perms);
    }

    if (!destFile.open(openMode)) {
        switch (destFile.error()) {
        case QFile::OpenError:
            if (bResume) {
                setError(KIO::ERR_CANNOT_RESUME, destPath);
            } else {
                setError(KIO::ERR_CANNOT_OPEN_FOR_WRITING, destPath);
            }
            break;
        case QFile::PermissionsError:
            setError(KIO::ERR_WRITE_ACCESS_DENIED, destPath);
            break;
        default:
            setError(KIO::ERR_CANNOT_OPEN_FOR_WRITING, destPath);
            break;
        }
        return;
    }

    READ3args readArgs;
    srcFH.toFH(readArgs.file);
    if (bResume) {
        readArgs.offset = resumeOffset;
    } else {
        readArgs.offset = 0;
    }
    readArgs.count = m_readBufferSize;

    READ3res readRes;
    memset(&readRes, 0, sizeof(readres));
    readRes.READ3res_u.resok.data.data_val = new char[m_readBufferSize];
    readRes.READ3res_u.resok.data.data_len = m_readBufferSize;

    bool error = false;
    unsigned long bytesToRead = 0, bytesRead = 0;
    do {
        int clnt_stat = clnt_call(m_nfsClient,
                                  NFSPROC3_READ,
                                  (xdrproc_t)xdr_READ3args,
                                  reinterpret_cast<caddr_t>(&readArgs),
                                  (xdrproc_t)xdr_READ3res,
                                  reinterpret_cast<caddr_t>(&readRes),
                                  clnt_timeout);

        if (!checkForError(clnt_stat, readRes.status, destPath)) {
            error = true;
            break;
        }

        bytesRead = readRes.READ3res_u.resok.count;

        if (readArgs.offset == 0 || (bResume && readArgs.offset == resumeOffset)) {
            bytesToRead = readRes.READ3res_u.resok.file_attributes.post_op_attr_u.attributes.size;

            slave()->totalSize(bytesToRead);

            QMimeDatabase db;
            QMimeType type = db.mimeTypeForFileNameAndData(src.fileName(), QByteArray::fromRawData(readRes.READ3res_u.resok.data.data_val, bytesRead));
            slave()->mimeType(type.name());
        }

        if (bytesRead > 0) {
            readArgs.offset += bytesRead;

            if (destFile.write(readRes.READ3res_u.resok.data.data_val, bytesRead) < 0) {
                setError(KIO::ERR_CANNOT_WRITE, destPath);

                error = true;
                break;
            }

            slave()->processedSize(readArgs.offset);
        }
    } while (readArgs.offset < bytesToRead);

    delete[] readRes.READ3res_u.resok.data.data_val;

    // Close the file so we can modify the modification time later.
    destFile.close();

    if (error) {
        if (bMarkPartial) {
            // Remove the part file if it's smaller than the minimum keep
            const int size = slave()->configValue(QStringLiteral("MinimumKeepSize"), DEFAULT_MINIMUM_KEEP_SIZE);
            if (partInfo.size() < size) {
                QFile::remove(partInfo.absoluteFilePath());
            }
        }
    } else {
        // Rename partial file to its original name.
        if (bMarkPartial) {
            const QString sPart = partInfo.absoluteFilePath();
            if (QFile::exists(destPath)) {
                QFile::remove(destPath);
            }
            if (!QFile::rename(sPart, destPath)) {
                qCDebug(LOG_KIO_NFS) << "failed to rename" << sPart << "to" << destPath;
                setError(KIO::ERR_CANNOT_RENAME_PARTIAL, sPart);
                return;
            }
        }

        // Restore the mtime on the file.
        const QString mtimeStr = slave()->metaData("modified");
        if (!mtimeStr.isEmpty()) {
            QDateTime dt = QDateTime::fromString(mtimeStr, Qt::ISODate);
            if (dt.isValid()) {
                struct utimbuf utbuf;
                utbuf.actime = QFileInfo(destPath).lastRead().toSecsSinceEpoch(); // access time, unchanged
                utbuf.modtime = dt.toSecsSinceEpoch(); // modification time
                utime(QFile::encodeName(destPath).constData(), &utbuf);
            }
        }

        qCDebug(LOG_KIO_NFS) << "Copied" << readArgs.offset << "bytes of data";

        slave()->processedSize(readArgs.offset);
    }
}

void NFSProtocolV3::copyTo(const QUrl &src, const QUrl &dest, int _mode, KIO::JobFlags _flags)
{
    qCDebug(LOG_KIO_NFS) << src << "to" << dest;

    // The source does not exist, how strange
    const QString srcPath(src.path());
    if (!QFile::exists(srcPath)) {
        setError(KIO::ERR_DOES_NOT_EXIST, srcPath);
        return;
    }

    const QString destPath(dest.path());
    if (isExportedDir(QFileInfo(destPath).path())) {
        setError(KIO::ERR_ACCESS_DENIED, destPath);
        return;
    }

    // The file exists and we don't want to overwrite.
    if (!getFileHandle(destPath).isInvalid() && (_flags & KIO::Overwrite) == 0) {
        setError(KIO::ERR_FILE_ALREADY_EXIST, destPath);
        return;
    }

    // Is it a link? No need to copy the data then, just copy the link destination.
    const QString symlinkTarget = QFile::symLinkTarget(srcPath);
    if (!symlinkTarget.isEmpty()) {
        int rpcStatus;
        SYMLINK3res linkRes;

        symLink(symlinkTarget, destPath, rpcStatus, linkRes);
        checkForError(rpcStatus, linkRes.status, symlinkTarget);
        return; // done, no more to do
    }

    unsigned long resumeOffset = 0;
    bool bResume = false;
    const QString partFilePath = destPath + QLatin1String(".part");
    const NFSFileHandle partFH = getFileHandle(partFilePath);
    const bool bPartExists = !partFH.isInvalid();
    const bool bMarkPartial = slave()->configValue(QStringLiteral("MarkPartial"), true);

    if (bPartExists) {
        int rpcStatus;
        LOOKUP3res partRes;
        if (lookupHandle(partFilePath, rpcStatus, partRes)) {
            if (bMarkPartial && partRes.LOOKUP3res_u.resok.obj_attributes.post_op_attr_u.attributes.size > 0) {
                if (partRes.LOOKUP3res_u.resok.obj_attributes.post_op_attr_u.attributes.type == NF3DIR) {
                    setError(KIO::ERR_IS_DIRECTORY, partFilePath);
                    return;
                }

                bResume = slave()->canResume(partRes.LOOKUP3res_u.resok.obj_attributes.post_op_attr_u.attributes.size);
                if (bResume) {
                    resumeOffset = partRes.LOOKUP3res_u.resok.obj_attributes.post_op_attr_u.attributes.size;
                }
            }
        }

        // Remove the part file if we are not resuming
        if (!bResume) {
            if (!remove(partFilePath)) {
                qCDebug(LOG_KIO_NFS) << "Could not remove part file, ignoring...";
            }
        }
    }

    // Open the source file
    QFile srcFile(srcPath);
    if (!srcFile.open(QIODevice::ReadOnly)) {
        setError(KIO::ERR_CANNOT_OPEN_FOR_READING, srcPath);
        return;
    }

    // Create the file if we are not resuming a parted transfer,
    // or if we are not using part files (bResume is false in that case)
    NFSFileHandle destFH;
    if (!bResume) {
        QString createPath;
        if (bMarkPartial) {
            createPath = partFilePath;
        } else {
            createPath = destPath;
        }

        destFH = create(createPath, _mode);
        if (destFH.isInvalid()) {
            return;
        }
    } else {
        // Since we are resuming it's implied that we are using a part file,
        // which should exist at this point.
        destFH = getFileHandle(partFilePath);

        qCDebug(LOG_KIO_NFS) << "Resuming old transfer";
    }

    // Send the total size to the slave.
    slave()->totalSize(srcFile.size());

    // Get the optimal write buffer size
    if (m_writeBufferSize == 0) {
        initPreferredSizes(destFH);
    }

    // Set up write arguments.
    WRITE3args writeArgs;
    memset(&writeArgs, 0, sizeof(writeArgs));
    destFH.toFH(writeArgs.file);
    writeArgs.data.data_val = new char[m_writeBufferSize];
    writeArgs.stable = FILE_SYNC;
    if (bResume) {
        writeArgs.offset = resumeOffset;
    } else {
        writeArgs.offset = 0;
    }

    WRITE3res writeRes;
    memset(&writeRes, 0, sizeof(writeRes));

    bool error = false;
    int bytesRead = 0;
    do {
        memset(writeArgs.data.data_val, 0, m_writeBufferSize);

        bytesRead = srcFile.read(writeArgs.data.data_val, m_writeBufferSize);
        if (bytesRead < 0) {
            setError(KIO::ERR_CANNOT_READ, srcPath);

            error = true;
            break;
        }

        if (bytesRead > 0) {
            writeArgs.count = bytesRead;
            writeArgs.data.data_len = bytesRead;

            int clnt_stat = clnt_call(m_nfsClient,
                                      NFSPROC3_WRITE,
                                      (xdrproc_t)xdr_WRITE3args,
                                      reinterpret_cast<caddr_t>(&writeArgs),
                                      (xdrproc_t)xdr_WRITE3res,
                                      reinterpret_cast<caddr_t>(&writeRes),
                                      clnt_timeout);

            if (!checkForError(clnt_stat, writeRes.status, destPath)) {
                error = true;
                break;
            }

            writeArgs.offset += bytesRead;

            slave()->processedSize(writeArgs.offset);
        }
    } while (bytesRead > 0);

    delete[] writeArgs.data.data_val;

    if (error) {
        if (bMarkPartial) {
            // Remove the part file if it's smaller than the minimum keep size.
            const unsigned int size = slave()->configValue(QStringLiteral("MinimumKeepSize"), DEFAULT_MINIMUM_KEEP_SIZE);
            if (writeArgs.offset < size) {
                if (!remove(partFilePath)) {
                    qCDebug(LOG_KIO_NFS) << "Could not remove part file, ignoring...";
                }
            }
        }
    } else {
        // Rename partial file to its original name.
        if (bMarkPartial) {
            // Remove the destination file(if it exists)
            if (!getFileHandle(destPath).isInvalid() && !remove(destPath)) {
                qCDebug(LOG_KIO_NFS) << "Could not remove destination file" << destPath << ", ignoring...";
            }

            if (!rename(partFilePath, destPath)) {
                qCDebug(LOG_KIO_NFS) << "failed to rename" << partFilePath << "to" << destPath;
                setError(KIO::ERR_CANNOT_RENAME_PARTIAL, partFilePath);
                return;
            }
        }

        // Restore the mtime on the file.
        const QString mtimeStr = slave()->metaData("modified");
        if (!mtimeStr.isEmpty()) {
            QDateTime dt = QDateTime::fromString(mtimeStr, Qt::ISODate);
            if (dt.isValid()) {
                sattr3 attributes;
                memset(&attributes, 0, sizeof(attributes));
                attributes.mtime.set_it = SET_TO_CLIENT_TIME;
                attributes.mtime.set_mtime_u.mtime.seconds = dt.toSecsSinceEpoch();
                attributes.mtime.set_mtime_u.mtime.nseconds = attributes.mtime.set_mtime_u.mtime.seconds * 1000000000ULL;

                int rpcStatus;
                SETATTR3res attrSetRes;
                if (!setAttr(destPath, attributes, rpcStatus, attrSetRes)) {
                    qCDebug(LOG_KIO_NFS) << "Failed to restore mtime, ignoring..." << rpcStatus << attrSetRes.status;
                }
            }
        }

        qCDebug(LOG_KIO_NFS) << "Copied" << writeArgs.offset << "bytes of data";

        slave()->processedSize(writeArgs.offset);
    }
}

void NFSProtocolV3::symlink(const QString &target, const QUrl &dest, KIO::JobFlags flags)
{
    const QString destPath(dest.path());
    if (isExportedDir(QFileInfo(destPath).path())) {
        setError(KIO::ERR_ACCESS_DENIED, destPath);
        return;
    }

    if (!getFileHandle(destPath).isInvalid() && (flags & KIO::Overwrite) == 0) {
        setError(KIO::ERR_FILE_ALREADY_EXIST, destPath);
        return;
    }

    int rpcStatus;
    SYMLINK3res res;
    symLink(target, destPath, rpcStatus, res);
    checkForError(rpcStatus, res.status, destPath);
}

void NFSProtocolV3::initPreferredSizes(const NFSFileHandle &fh)
{
    FSINFO3args fsArgs;
    memset(&fsArgs, 0, sizeof(fsArgs));
    fh.toFH(fsArgs.fsroot);

    FSINFO3res fsRes;
    memset(&fsRes, 0, sizeof(fsRes));

    int clnt_stat = clnt_call(m_nfsClient,
                              NFSPROC3_FSINFO,
                              (xdrproc_t)xdr_FSINFO3args,
                              reinterpret_cast<caddr_t>(&fsArgs),
                              (xdrproc_t)xdr_FSINFO3res,
                              reinterpret_cast<caddr_t>(&fsRes),
                              clnt_timeout);

    if (clnt_stat == RPC_SUCCESS && fsRes.status == NFS3_OK) {
        m_writeBufferSize = fsRes.FSINFO3res_u.resok.wtpref;
        m_readBufferSize = fsRes.FSINFO3res_u.resok.rtpref;
        m_readDirSize = fsRes.FSINFO3res_u.resok.dtpref;
    } else {
        m_writeBufferSize = NFS3_MAXDATA;
        m_readBufferSize = NFS3_MAXDATA;
        m_readDirSize = NFS3_MAXDATA;
    }

    qCDebug(LOG_KIO_NFS) << "Preferred sizes - write" << m_writeBufferSize << ", read" << m_readBufferSize << ", read dir" << m_readDirSize;
}

NFSFileHandle NFSProtocolV3::create(const QString &path, int mode)
{
    qCDebug(LOG_KIO_NFS) << path;

    if (!isConnected()) {
        setError(KIO::ERR_CANNOT_CONNECT, path);
        return NFSFileHandle();
    }

    const QFileInfo fileInfo(path);

    const NFSFileHandle directoryFH = getFileHandle(fileInfo.path());
    if (directoryFH.isInvalid()) {
        setError(KIO::ERR_DOES_NOT_EXIST, fileInfo.path());
        return NFSFileHandle();
    }

    QByteArray tmpName = QFile::encodeName(fileInfo.fileName());

    int rpcStatus = 0;
    CREATE3res result;
    memset(&result, 0, sizeof(result));

    CREATE3args args;
    memset(&args, 0, sizeof(args));

    directoryFH.toFH(args.where.dir);
    args.where.name = tmpName.data();

    args.how.createhow3_u.obj_attributes.mode.set_it = true;
    args.how.createhow3_u.obj_attributes.uid.set_it = true;
    args.how.createhow3_u.obj_attributes.gid.set_it = true;
    args.how.createhow3_u.obj_attributes.size.set_it = true;

    if (mode == -1) {
        args.how.createhow3_u.obj_attributes.mode.set_mode3_u.mode = 0644;
    } else {
        args.how.createhow3_u.obj_attributes.mode.set_mode3_u.mode = mode;
    }
    args.how.createhow3_u.obj_attributes.uid.set_uid3_u.uid = geteuid();
    args.how.createhow3_u.obj_attributes.gid.set_gid3_u.gid = getegid();
    args.how.createhow3_u.obj_attributes.size.set_size3_u.size = 0;

    rpcStatus = clnt_call(m_nfsClient,
                          NFSPROC3_CREATE,
                          (xdrproc_t)xdr_CREATE3args,
                          reinterpret_cast<caddr_t>(&args),
                          (xdrproc_t)xdr_CREATE3res,
                          reinterpret_cast<caddr_t>(&result),
                          clnt_timeout);

    if (rpcStatus != RPC_SUCCESS || result.status != NFS3_OK) {
        checkForError(rpcStatus, result.status, path);
        return NFSFileHandle();
    }

    return result.CREATE3res_u.resok.obj.post_op_fh3_u.handle;
}

bool NFSProtocolV3::getAttr(const QString &path, int &rpcStatus, GETATTR3res &result)
{
    qCDebug(LOG_KIO_NFS) << path;

    memset(&rpcStatus, 0, sizeof(int));
    memset(&result, 0, sizeof(result));

    if (!isConnected()) {
        result.status = NFS3ERR_ACCES;
        return false;
    }

    const NFSFileHandle fileFH = getFileHandle(path);
    if (fileFH.isInvalid()) {
        result.status = NFS3ERR_NOENT;
        return false;
    }

    GETATTR3args args;
    memset(&args, 0, sizeof(GETATTR3args));
    fileFH.toFH(args.object);

    rpcStatus = clnt_call(m_nfsClient,
                          NFSPROC3_GETATTR,
                          (xdrproc_t)xdr_GETATTR3args,
                          reinterpret_cast<caddr_t>(&args),
                          (xdrproc_t)xdr_GETATTR3res,
                          reinterpret_cast<caddr_t>(&result),
                          clnt_timeout);

    return (rpcStatus == RPC_SUCCESS && result.status == NFS3_OK);
}

bool NFSProtocolV3::lookupHandle(const QString &path, int &rpcStatus, LOOKUP3res &result)
{
    memset(&rpcStatus, 0, sizeof(int));
    memset(&result, 0, sizeof(result));

    if (!isConnected()) {
        result.status = NFS3ERR_ACCES;
        return false;
    }

    const QFileInfo fileInfo(path);

    const NFSFileHandle parentFH = getFileHandle(fileInfo.path());
    if (parentFH.isInvalid()) {
        result.status = NFS3ERR_NOENT;
        return false;
    }

    QByteArray tmpName = QFile::encodeName(fileInfo.fileName());

    // do the rpc call
    LOOKUP3args args;
    memset(&args, 0, sizeof(args));
    parentFH.toFH(args.what.dir);
    args.what.name = tmpName.data();

    rpcStatus = clnt_call(m_nfsClient,
                          NFSPROC3_LOOKUP,
                          (xdrproc_t)xdr_LOOKUP3args,
                          reinterpret_cast<caddr_t>(&args),
                          (xdrproc_t)xdr_LOOKUP3res,
                          reinterpret_cast<caddr_t>(&result),
                          clnt_timeout);

    return (rpcStatus == RPC_SUCCESS && result.status == NFS3_OK);
}

bool NFSProtocolV3::symLinkTarget(const QString &path, int &rpcStatus, READLINK3res &result, char *dataBuffer)
{
    qCDebug(LOG_KIO_NFS) << path;

    memset(&rpcStatus, 0, sizeof(int));
    memset(&result, 0, sizeof(result));

    const NFSFileHandle fh = getFileHandle(path);
    if (fh.isInvalid()) {
        result.status = NFS3ERR_NOENT;
        return false;
    }

    READLINK3args readLinkArgs;
    memset(&readLinkArgs, 0, sizeof(readLinkArgs));
    if (fh.isLink() && !fh.isBadLink()) {
        fh.toFHLink(readLinkArgs.symlink);
    } else {
        fh.toFH(readLinkArgs.symlink);
    }

    result.READLINK3res_u.resok.data = dataBuffer;

    rpcStatus = clnt_call(m_nfsClient,
                          NFSPROC3_READLINK,
                          (xdrproc_t)xdr_READLINK3args,
                          reinterpret_cast<caddr_t>(&readLinkArgs),
                          (xdrproc_t)xdr_READLINK3res,
                          reinterpret_cast<caddr_t>(&result),
                          clnt_timeout);

    return (rpcStatus == RPC_SUCCESS && result.status == NFS3_OK);
}

bool NFSProtocolV3::remove(const QString &path)
{
    int rpcStatus;
    REMOVE3res result;

    return remove(path, rpcStatus, result);
}

bool NFSProtocolV3::remove(const QString &path, int &rpcStatus, REMOVE3res &result)
{
    qCDebug(LOG_KIO_NFS) << path;

    memset(&rpcStatus, 0, sizeof(int));
    memset(&result, 0, sizeof(result));

    if (!isConnected()) {
        result.status = NFS3ERR_PERM;
        return false;
    }

    const QFileInfo fileInfo(path);
    if (isExportedDir(fileInfo.path())) {
        result.status = NFS3ERR_ACCES;
        return false;
    }

    const NFSFileHandle directoryFH = getFileHandle(fileInfo.path());
    if (directoryFH.isInvalid()) {
        result.status = NFS3ERR_NOENT;
        return false;
    }

    int rpcLookupStatus;
    LOOKUP3res lookupRes;
    if (!lookupHandle(path, rpcLookupStatus, lookupRes)) {
        result.status = NFS3ERR_NOENT;
        return false;
    }

    QByteArray tmpName = QFile::encodeName(fileInfo.fileName());

    REMOVE3args args;
    memset(&args, 0, sizeof(args));
    directoryFH.toFH(args.object.dir);
    args.object.name = tmpName.data();

    if (lookupRes.LOOKUP3res_u.resok.obj_attributes.post_op_attr_u.attributes.type != NF3DIR) {
        rpcStatus = clnt_call(m_nfsClient,
                              NFSPROC3_REMOVE,
                              (xdrproc_t)xdr_REMOVE3args,
                              reinterpret_cast<caddr_t>(&args),
                              (xdrproc_t)xdr_REMOVE3res,
                              reinterpret_cast<caddr_t>(&result),
                              clnt_timeout);
    } else {
        rpcStatus = clnt_call(m_nfsClient,
                              NFSPROC3_RMDIR,
                              (xdrproc_t)xdr_RMDIR3args,
                              reinterpret_cast<caddr_t>(&args),
                              (xdrproc_t)xdr_RMDIR3res,
                              reinterpret_cast<caddr_t>(&result),
                              clnt_timeout);
    }

    bool ret = (rpcStatus == RPC_SUCCESS && result.status == NFS3_OK);
    if (ret) {
        // Remove it from the cache as well
        removeFileHandle(path);
    }

    return ret;
}

bool NFSProtocolV3::rename(const QString &src, const QString &dest)
{
    int rpcStatus;
    RENAME3res result;

    return rename(src, dest, rpcStatus, result);
}

bool NFSProtocolV3::rename(const QString &src, const QString &dest, int &rpcStatus, RENAME3res &result)
{
    qCDebug(LOG_KIO_NFS) << src << dest;

    memset(&rpcStatus, 0, sizeof(int));
    memset(&result, 0, sizeof(result));

    const QFileInfo srcFileInfo(src);
    if (isExportedDir(srcFileInfo.path())) {
        result.status = NFS3ERR_ACCES;
        return false;
    }

    const NFSFileHandle srcDirectoryFH = getFileHandle(srcFileInfo.path());
    if (srcDirectoryFH.isInvalid()) {
        result.status = NFS3ERR_NOENT;
        return false;
    }

    const QFileInfo destFileInfo(dest);
    if (isExportedDir(destFileInfo.path())) {
        result.status = NFS3ERR_ACCES;
        return false;
    }

    const NFSFileHandle destDirectoryFH = getFileHandle(destFileInfo.path());
    if (destDirectoryFH.isInvalid()) {
        result.status = NFS3ERR_NOENT;
        return false;
    }

    RENAME3args args;
    memset(&args, 0, sizeof(args));

    QByteArray srcByteName = QFile::encodeName(srcFileInfo.fileName());
    srcDirectoryFH.toFH(args.from.dir);
    args.from.name = srcByteName.data();

    QByteArray destByteName = QFile::encodeName(destFileInfo.fileName());
    destDirectoryFH.toFH(args.to.dir);
    args.to.name = destByteName.data();

    rpcStatus = clnt_call(m_nfsClient,
                          NFSPROC3_RENAME,
                          (xdrproc_t)xdr_RENAME3args,
                          reinterpret_cast<caddr_t>(&args),
                          (xdrproc_t)xdr_RENAME3res,
                          reinterpret_cast<caddr_t>(&result),
                          clnt_timeout);

    bool ret = (rpcStatus == RPC_SUCCESS && result.status == NFS3_OK);
    if (ret) {
        // Can we actually find the new handle?
        int lookupStatus;
        LOOKUP3res lookupRes;
        if (lookupHandle(dest, lookupStatus, lookupRes)) {
            // Remove the old file, and add the new one
            removeFileHandle(src);
            addFileHandle(dest, lookupRes.LOOKUP3res_u.resok.object);
        }
    }

    return ret;
}

bool NFSProtocolV3::setAttr(const QString &path, const sattr3 &attributes, int &rpcStatus, SETATTR3res &result)
{
    qCDebug(LOG_KIO_NFS) << path;

    memset(&rpcStatus, 0, sizeof(int));
    memset(&result, 0, sizeof(result));

    const NFSFileHandle fh = getFileHandle(path);
    if (fh.isInvalid()) {
        result.status = NFS3ERR_NOENT;
        return false;
    }

    SETATTR3args setAttrArgs;
    memset(&setAttrArgs, 0, sizeof(setAttrArgs));
    fh.toFH(setAttrArgs.object);
    memcpy(&setAttrArgs.new_attributes, &attributes, sizeof(attributes));

    rpcStatus = clnt_call(m_nfsClient,
                          NFSPROC3_SETATTR,
                          (xdrproc_t)xdr_SETATTR3args,
                          reinterpret_cast<caddr_t>(&setAttrArgs),
                          (xdrproc_t)xdr_SETATTR3res,
                          reinterpret_cast<caddr_t>(&result),
                          clnt_timeout);

    return (rpcStatus == RPC_SUCCESS && result.status == NFS3_OK);
}

bool NFSProtocolV3::symLink(const QString &target, const QString &dest, int &rpcStatus, SYMLINK3res &result)
{
    qCDebug(LOG_KIO_NFS) << target << dest;

    memset(&rpcStatus, 0, sizeof(int));
    memset(&result, 0, sizeof(result));

    // Remove dest first, we don't really care about the return value at this point,
    // the symlink call will fail if dest was not removed correctly.
    remove(dest);

    const QFileInfo fileInfo(dest);

    const NFSFileHandle fh = getFileHandle(fileInfo.path());
    if (fh.isInvalid()) {
        result.status = NFS3ERR_NOENT;
        return false;
    }

    QByteArray tmpStr = QFile::encodeName(fileInfo.fileName());
    QByteArray tmpStr2 = QFile::encodeName(target);

    SYMLINK3args symLinkArgs;
    memset(&symLinkArgs, 0, sizeof(symLinkArgs));

    fh.toFH(symLinkArgs.where.dir);
    symLinkArgs.where.name = tmpStr.data();
    symLinkArgs.symlink.symlink_data = tmpStr2.data();

    rpcStatus = clnt_call(m_nfsClient,
                          NFSPROC3_SYMLINK,
                          (xdrproc_t)xdr_SYMLINK3args,
                          reinterpret_cast<caddr_t>(&symLinkArgs),
                          (xdrproc_t)xdr_SYMLINK3res,
                          reinterpret_cast<caddr_t>(&result),
                          clnt_timeout);

    // Add the new handle to the cache
    NFSFileHandle destFH = getFileHandle(dest);
    if (!destFH.isInvalid()) {
        addFileHandle(dest, destFH);
    }

    return (rpcStatus == RPC_SUCCESS && result.status == NFS3_OK);
}

// This function and completeBadLinkUDSEntry() must use KIO::UDSEntry::replace()
// because they may be called with a UDSEntry that has already been partially
// filled in by NFSProtocol::createVirtualDirEntry().

void NFSProtocolV3::completeUDSEntry(KIO::UDSEntry &entry, const fattr3 &attributes)
{
    entry.replace(KIO::UDSEntry::UDS_SIZE, attributes.size);
    entry.replace(KIO::UDSEntry::UDS_MODIFICATION_TIME, attributes.mtime.seconds);
    entry.replace(KIO::UDSEntry::UDS_ACCESS_TIME, attributes.atime.seconds);

    // Some servers still send the file type information in the mode, even though
    // the reference specifies NFSv3 shouldn't, so we need to work around that here.
    // Not sure this is the best way to do it, but it works.
    if (attributes.mode > 0777) {
        entry.replace(KIO::UDSEntry::UDS_ACCESS, (attributes.mode & 07777));
    } else {
        entry.replace(KIO::UDSEntry::UDS_ACCESS, attributes.mode);
    }

    unsigned int type;
    switch (attributes.type) {
    case NF3DIR:
        type = S_IFDIR;
        break;
    case NF3BLK:
        type = S_IFBLK;
        break;
    case NF3CHR:
        type = S_IFCHR;
        break;
    case NF3LNK:
        type = S_IFLNK;
        break;
    case NF3SOCK:
        type = S_IFSOCK;
        break;
    case NF3FIFO:
        type = S_IFIFO;
        break;
    default:
        type = S_IFREG;
        break;
    }
    entry.replace(KIO::UDSEntry::UDS_FILE_TYPE, type);

    NFSProtocol::completeUDSEntry(entry, attributes.uid, attributes.gid);
}

void NFSProtocolV3::completeBadLinkUDSEntry(KIO::UDSEntry &entry, const fattr3 &attributes)
{
    entry.replace(KIO::UDSEntry::UDS_MODIFICATION_TIME, attributes.mtime.seconds);
    entry.replace(KIO::UDSEntry::UDS_ACCESS_TIME, attributes.atime.seconds);

    NFSProtocol::completeInvalidUDSEntry(entry);
}<|MERGE_RESOLUTION|>--- conflicted
+++ resolved
@@ -35,11 +35,8 @@
 #include <QDir>
 #include <QFile>
 #include <QMimeDatabase>
-<<<<<<< HEAD
+#include <QMimeType>
 #include <QUrl>
-=======
-#include <QMimeType>
->>>>>>> b0a80ec5
 
 #include <KIO/Global>
 #include <KLocalizedString>
