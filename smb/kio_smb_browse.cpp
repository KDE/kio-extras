--- conflicted
+++ resolved
@@ -67,7 +67,6 @@
 
 int SMBSlave::browse_stat_path(const SMBUrl &url, UDSEntry &udsentry)
 {
-<<<<<<< HEAD
     int cacheStatErr = cache_stat(url, &st);
     if (cacheStatErr == 0) {
         if (!S_ISDIR(st.st_mode) && !S_ISREG(st.st_mode)) {
@@ -120,7 +119,6 @@
         // dir is readonly as per the above microsoft support article.
         // Also see:
         // https://docs.microsoft.com/en-us/windows/win32/shell/how-to-customize-folders-with-desktop-ini
-        udsentry.fastInsert(KIO::UDSEntry::UDS_ACCESS, -1);
 
         udsentry.fastInsert(KIO::UDSEntry::UDS_FILE_TYPE, st.st_mode & S_IFMT);
         udsentry.fastInsert(KIO::UDSEntry::UDS_SIZE, st.st_size);
@@ -130,70 +128,6 @@
     }
 
     return cacheStatErr;
-=======
-   SMBUrl url = _url;
-
-   int cacheStatErr = cache_stat(url, &st);
-   if(cacheStatErr == 0)
-   {
-      if(!S_ISDIR(st.st_mode) && !S_ISREG(st.st_mode))
-      {
-         qCDebug(KIO_SMB) << "mode: "<< st.st_mode;
-         warning(i18n("%1:\n"
-                      "Unknown file type, neither directory or file.", url.toDisplayString()));
-         return EINVAL;
-      }
-
-      if (!S_ISDIR(st.st_mode)) {
-          // Awkwardly documented at
-          //    https://www.samba.org/samba/docs/using_samba/ch08.html
-          // libsmb_stat.c assigns special meaning to +x permissions
-          // (obviously only on files, all dirs are +x so this hacky representation
-          //  wouldn't work!):
-          // - S_IXUSR = DOS archive: This file has been touched since the last DOS backup was performed on it.
-          // - S_IXGRP = DOS system: This file has a specific purpose required by the operating system.
-          // - S_IXOTH = DOS hidden: This file has been marked to be invisible to the user, unless the operating system is explicitly set to show it.
-          // Only hiding has backing through KIO right now.
-          if (st.st_mode & S_IXOTH) { // DOS hidden
-              udsentry.fastInsert(KIO::UDSEntry::UDS_HIDDEN, true);
-          }
-      }
-
-      // UID and GID **must** not be mapped. The values returned by libsmbclient are
-      // simply the getuid/getgid of the process. They mean absolutely nothing.
-      // Also see libsmb_stat.c.
-      // Related: https://bugs.kde.org/show_bug.cgi?id=212801
-
-      // POSIX Access mode must not be mapped either!
-      // It's meaningless for smb shares and downright disadvantagous.
-      // The mode attributes outside the ones used and document above are
-      // useless. The only one actively set is readonlyness.
-      //
-      // BUT the READONLY attribute does nothing on NT systems:
-      // https://support.microsoft.com/en-us/help/326549/you-cannot-view-or-change-the-read-only-or-the-system-attributes-of-fo
-      // The Read-only and System attributes is only used by Windows Explorer to determine
-      // whether the folder is a special folder, such as a system folder that has its view
-      // customized by Windows (for example, My Documents, Favorites, Fonts, Downloaded Program Files),
-      // or a folder that you customized by using the Customize tab of the folder's Properties dialog box.
-      //
-      // As such respecting it on a KIO level is actually wrong as it doesn't indicate actual
-      // readonlyness since the 90s and causes us to show readonly UI states when in fact
-      // the directory is perfectly writable.
-      // https://bugs.kde.org/show_bug.cgi?id=414482
-      //
-      // Should we ever want to parse desktop.ini like we do .directory we'd only want to when a
-      // dir is readonly as per the above microsoft support article.
-      // Also see:
-      // https://docs.microsoft.com/en-us/windows/win32/shell/how-to-customize-folders-with-desktop-ini
-      udsentry.fastInsert(KIO::UDSEntry::UDS_FILE_TYPE, st.st_mode & S_IFMT);
-      udsentry.fastInsert(KIO::UDSEntry::UDS_SIZE, st.st_size);
-      udsentry.fastInsert(KIO::UDSEntry::UDS_MODIFICATION_TIME, st.st_mtime);
-      udsentry.fastInsert(KIO::UDSEntry::UDS_ACCESS_TIME, st.st_atime);
-      // No, st_ctime is not UDS_CREATION_TIME...
-   }
-
-   return cacheStatErr;
->>>>>>> 01e442c7
 }
 
 void SMBSlave::stat(const QUrl &kurl)
