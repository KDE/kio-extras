
/////////////////////////////////////////////////////////////////////////////
//
// Project:     SMB kioslave for KDE2
//
// File:        kio_smb_browse.cpp
//
// Abstract:    member function implementations for SMBSlave that deal with
//              SMB browsing
//
// Author(s):   Matthew Peterson <mpeterson@caldera.com>
//
//---------------------------------------------------------------------------
//
// Copyright (c) 2000  Caldera Systems, Inc.
// Copyright (c) 2018  Harald Sitter <sitter@kde.org>
//
// This program is free software; you can redistribute it and/or modify it
// under the terms of the GNU General Public License as published by the
// Free Software Foundation; either version 2.1 of the License, or
// (at your option) any later version.
//
//     This program is distributed in the hope that it will be useful,
//     but WITHOUT ANY WARRANTY; without even the implied warranty of
//     MERCHANTABILITY or FITNESS FOR A PARTICULAR PURPOSE.  See the
//     GNU Lesser General Public License for more details.
//
//     You should have received a copy of the GNU General Public License
//     along with this program; see the file COPYING.  If not, please obtain
//     a copy from https://www.gnu.org/copyleft/gpl.html
//
/////////////////////////////////////////////////////////////////////////////

#include "kio_smb.h"
#include "kio_smb_internal.h"

#include <DNSSD/ServiceBrowser>
#include <DNSSD/RemoteService>
#include <KLocalizedString>
#include <KIO/Job>

#include <QEventLoop>

#include <pwd.h>
#include <grp.h>

#include <config-runtime.h>

using namespace KIO;

int SMBSlave::cache_stat(const SMBUrl &url, struct stat* st )
{
    int cacheStatErr;
    int result = smbc_stat( url.toSmbcUrl(), st);
    if (result == 0){
        cacheStatErr = 0;
    } else {
        cacheStatErr = errno;
    }
    qCDebug(KIO_SMB_LOG) << "size " << (KIO::filesize_t)st->st_size;
    return cacheStatErr;
}

//---------------------------------------------------------------------------
int SMBSlave::browse_stat_path(const SMBUrl& _url, UDSEntry& udsentry)
{
   SMBUrl url = _url;

   int cacheStatErr = cache_stat(url, &st);
   if(cacheStatErr == 0)
   {
      if(!S_ISDIR(st.st_mode) && !S_ISREG(st.st_mode))
      {
         qCDebug(KIO_SMB_LOG) << "mode: "<< st.st_mode;
         warning(i18n("%1:\n"
                      "Unknown file type, neither directory or file.", url.toDisplayString()));
         return EINVAL;
      }

      if (!S_ISDIR(st.st_mode)) {
          // Awkwardly documented at
          //    https://www.samba.org/samba/docs/using_samba/ch08.html
          // libsmb_stat.c assigns special meaning to +x permissions
          // (obviously only on files, all dirs are +x so this hacky representation
          //  wouldn't work!):
          // - S_IXUSR = DOS archive: This file has been touched since the last DOS backup was performed on it.
          // - S_IXGRP = DOS system: This file has a specific purpose required by the operating system.
          // - S_IXOTH = DOS hidden: This file has been marked to be invisible to the user, unless the operating system is explicitly set to show it.
          // Only hiding has backing through KIO right now.
          if (st.st_mode & S_IXOTH) { // DOS hidden
              udsentry.fastInsert(KIO::UDSEntry::UDS_HIDDEN, true);
          }
      }

      udsentry.fastInsert(KIO::UDSEntry::UDS_FILE_TYPE, st.st_mode & S_IFMT);
      udsentry.fastInsert(KIO::UDSEntry::UDS_SIZE, st.st_size);

      // UID and GID **must** not be mapped. The values returned by libsmbclient are
      // simply the getuid/getgid of the process. They mean absolutely nothing.
      // Also see libsmb_stat.c.
      // Related: https://bugs.kde.org/show_bug.cgi?id=212801

      udsentry.fastInsert(KIO::UDSEntry::UDS_ACCESS, st.st_mode & 07777);
      udsentry.fastInsert(KIO::UDSEntry::UDS_MODIFICATION_TIME, st.st_mtime);
      udsentry.fastInsert(KIO::UDSEntry::UDS_ACCESS_TIME, st.st_atime);
      // No, st_ctime is not UDS_CREATION_TIME...
   }

   return cacheStatErr;
}

//===========================================================================
void SMBSlave::stat( const QUrl& kurl )
{
    qCDebug(KIO_SMB_LOG) << kurl;
    // make a valid URL
    QUrl url = checkURL(kurl);

    // if URL is not valid we have to redirect to correct URL
    if (url != kurl)
    {
        qCDebug(KIO_SMB_LOG) << "redirection " << url;
        redirection(url);
        finished();
        return;
    }

    m_current_url = url;

    UDSEntry    udsentry;
    // Set name
    udsentry.fastInsert( KIO::UDSEntry::UDS_NAME, kurl.fileName() );

    switch(m_current_url.getType())
    {
    case SMBURLTYPE_UNKNOWN:
        error(ERR_MALFORMED_URL, url.toDisplayString());
        return;

    case SMBURLTYPE_ENTIRE_NETWORK:
    case SMBURLTYPE_WORKGROUP_OR_SERVER:
        udsentry.fastInsert(KIO::UDSEntry::UDS_FILE_TYPE, S_IFDIR);
        break;

    case SMBURLTYPE_SHARE_OR_PATH:
        {
            int ret = browse_stat_path(m_current_url, udsentry);

            if (ret == EPERM || ret == EACCES || workaroundEEXIST(ret))
            {
                SMBUrl smbUrl(url);

                const int passwordError = checkPassword(smbUrl);
                if (passwordError == KJob::NoError)
                {
                    redirection(smbUrl);
                    finished();
                }
                else if (passwordError == KIO::ERR_USER_CANCELED)
                {
                    reportError(url, ret);
                }
                else
                {
                    error(passwordError, url.toString());
                }

                return;
            }
            else if (ret != 0)
            {
                qCDebug(KIO_SMB_LOG) << "stat() error" << ret << url;
                reportError(url, ret);
                return;
            }
            break;
        }
    default:
        qCDebug(KIO_SMB_LOG) << "UNKNOWN " << url;
        finished();
        return;
    }

    statEntry(udsentry);
    finished();
}

//===========================================================================
// TODO: complete checking <-- what does that even mean?
// TODO: why is this not part of SMBUrl or at the very least URL validation should
//    be 100% shared between this and SMBUrl. Notably SMBUrl has code that looks
//    to do a similar thing but is much less complete.
QUrl SMBSlave::checkURL(const QUrl &kurl_) const
{
<<<<<<< HEAD
    qCDebug(KIO_SMB_LOG) << "checkURL " << kurl;
=======
    qCDebug(KIO_SMB) << "checkURL " << kurl_;

    QUrl kurl(kurl_);
    // We treat cifs as an alias but need to translate it to smb.
    // https://bugs.kde.org/show_bug.cgi?id=327295
    // It's not IANA registered and also libsmbc internally expects
    // smb URIs so we do very broadly coerce cifs to smb.
    // Also see SMBUrl.
    if (kurl.scheme() == "cifs") {
        kurl.setScheme("smb");
    }

>>>>>>> a5f51238
    QString surl = kurl.url();
    //transform any links in the form smb:/ into smb://
    if (surl.startsWith(QLatin1String("smb:/"))) {
        if (surl.length() == 5) {
            return QUrl("smb://");
        }
        if (surl.at(5) != '/') {
            surl = "smb://" + surl.mid(5);
            qCDebug(KIO_SMB_LOG) << "checkURL return1 " << surl << " " << QUrl(surl);
            return QUrl(surl);
        }
    }
    if (surl == QLatin1String("smb://")) {
        return kurl; //unchanged
    }

    // smb:// normally have no userinfo
    // we must redirect ourself to remove the username and password
    if (surl.contains('@') && !surl.contains("smb://")) {
        QUrl url(kurl);
        url.setPath('/'+kurl.url().right( kurl.url().length()-kurl.url().indexOf('@') -1));
        QString userinfo = kurl.url().mid(5, kurl.url().indexOf('@')-5);
        if(userinfo.contains(':'))  {
            url.setUserName(userinfo.left(userinfo.indexOf(':')));
            url.setPassword(userinfo.right(userinfo.length()-userinfo.indexOf(':')-1));
        } else {
            url.setUserName(userinfo);
        }
        qCDebug(KIO_SMB_LOG) << "checkURL return2 " << url;
        return url;
    }

    //if there's a valid host, don't have an empty path
    QUrl url(kurl);

    if (url.path().isEmpty())
        url.setPath("/");

    qCDebug(KIO_SMB_LOG) << "checkURL return3 " << url;
    return url;
}

SMBSlave::SMBError SMBSlave::errnumToKioError(const SMBUrl &url, const int errNum)
{
    qCDebug(KIO_SMB_LOG) << "errNum" << errNum;

    switch(errNum)
    {
    case ENOENT:
        if (url.getType() == SMBURLTYPE_ENTIRE_NETWORK)
            return SMBError{ ERR_SLAVE_DEFINED, i18n("Unable to find any workgroups in your local network. This might be caused by an enabled firewall.") };
        else
            return SMBError{ ERR_DOES_NOT_EXIST, url.toDisplayString() };
#ifdef ENOMEDIUM
    case ENOMEDIUM:
        return SMBError{ ERR_SLAVE_DEFINED, i18n("No media in device for %1", url.toDisplayString()) };
#endif
#ifdef EHOSTDOWN
    case EHOSTDOWN:
#endif
    case ECONNREFUSED:
        return SMBError{ ERR_SLAVE_DEFINED, i18n("Could not connect to host for %1", url.toDisplayString()) };
        break;
    case ENOTDIR:
        return SMBError{ ERR_CANNOT_ENTER_DIRECTORY, url.toDisplayString() };
    case EFAULT:
    case EINVAL:
        return SMBError{ ERR_DOES_NOT_EXIST, url.toDisplayString() };
    case EPERM:
    case EACCES:
        return SMBError{ ERR_ACCESS_DENIED, url.toDisplayString() };
    case EIO:
    case ENETUNREACH:
        if ( url.getType() == SMBURLTYPE_ENTIRE_NETWORK || url.getType() == SMBURLTYPE_WORKGROUP_OR_SERVER )
            return SMBError{ ERR_SLAVE_DEFINED, i18n("Error while connecting to server responsible for %1", url.toDisplayString()) };
        else
            return SMBError{ ERR_CONNECTION_BROKEN, url.toDisplayString() };
    case ENOMEM:
        return SMBError{ ERR_OUT_OF_MEMORY, url.toDisplayString() };
    case ENODEV:
        return SMBError{ ERR_SLAVE_DEFINED, i18n("Share could not be found on given server") };
    case EBADF:
        return SMBError{ ERR_INTERNAL, i18n("Bad file descriptor") };
    case ETIMEDOUT:
        return SMBError{ ERR_SERVER_TIMEOUT, url.host() };
    case ENOTEMPTY:
        return SMBError{ ERR_CANNOT_RMDIR, url.toDisplayString() };
#ifdef ENOTUNIQ
    case ENOTUNIQ:
        return SMBError{ ERR_SLAVE_DEFINED, i18n("The given name could not be resolved to a unique server. "
                                                 "Make sure your network is setup without any name conflicts "
                                                 "between names used by Windows and by UNIX name resolution." ) };
#endif
    case 0: // success
      return SMBError{ ERR_INTERNAL, i18n("libsmbclient reported an error, but did not specify "
                                          "what the problem is. This might indicate a severe problem "
                                          "with your network - but also might indicate a problem with "
                                          "libsmbclient.\n"
                                          "If you want to help us, please provide a tcpdump of the "
                                          "network interface while you try to browse (be aware that "
                                          "it might contain private data, so do not post it if you are "
                                          "unsure about that - you can send it privately to the developers "
                                          "if they ask for it)") };
    default:
        return SMBError{ ERR_INTERNAL, i18n("Unknown error condition in stat: %1", QString::fromLocal8Bit( strerror(errNum))) };
    }
}

void SMBSlave::reportError(const SMBUrl& url, const int errNum)
{
    const SMBError smbErr = errnumToKioError(url, errNum);

    error(smbErr.kioErrorId, smbErr.errorString);
}

void SMBSlave::reportWarning(const SMBUrl& url, const int errNum)
{
    const SMBError smbErr = errnumToKioError(url, errNum);
    const QString errorString = buildErrorString(smbErr.kioErrorId, smbErr.errorString);

    warning(xi18n("Error occurred while trying to access %1<nl/>%2", url.url(), errorString));
}

//===========================================================================
void SMBSlave::listDir( const QUrl& kurl )
{
   qCDebug(KIO_SMB_LOG) << kurl;
   int errNum = 0;

   // check (correct) URL
   QUrl url = checkURL(kurl);
   // if URL is not valid we have to redirect to correct URL
   if (url != kurl)
   {
      redirection(url);
      finished();
      return;
   }

   m_current_url = kurl;

   int                 dirfd;
   struct smbc_dirent  *dirp = nullptr;
   UDSEntry    udsentry;
   bool dir_is_root = true;

   dirfd = smbc_opendir( m_current_url.toSmbcUrl() );
   if (dirfd > 0){
      errNum = 0;
   } else {
      errNum = errno;
   }

   qCDebug(KIO_SMB_LOG) << "open " << m_current_url.toSmbcUrl() << " " << m_current_url.getType() << " " << dirfd;
   if(dirfd >= 0)
   {
       uint direntCount = 0;
       do {
           qCDebug(KIO_SMB_LOG) << "smbc_readdir ";
           dirp = smbc_readdir(dirfd);
           if(dirp == nullptr)
               break;

           ++direntCount;

           // Set name
           QString udsName;
           const QString dirpName = QString::fromUtf8( dirp->name );
           // We cannot trust dirp->commentlen has it might be with or without the NUL character
           // See KDE bug #111430 and Samba bug #3030
           const QString comment = QString::fromUtf8( dirp->comment );
           if ( dirp->smbc_type == SMBC_SERVER || dirp->smbc_type == SMBC_WORKGROUP ) {
               udsName = dirpName.toLower();
               udsName[0] = dirpName.at( 0 ).toUpper();
               if ( !comment.isEmpty() && dirp->smbc_type == SMBC_SERVER )
                   udsName += " (" + comment + ')';
           } else
               udsName = dirpName;

           qCDebug(KIO_SMB_LOG) << "dirp->name " <<  dirp->name  << " " << dirpName << " '" << comment << "'" << " " << dirp->smbc_type;

           udsentry.fastInsert( KIO::UDSEntry::UDS_NAME, udsName );
           udsentry.fastInsert(KIO::UDSEntry::UDS_COMMENT, QString::fromUtf8(dirp->comment));

           // Mark all administrative shares, e.g ADMIN$, as hidden. #197903
           if (dirpName.endsWith(QLatin1Char('$'))) {
              //qCDebug(KIO_SMB_LOG) << dirpName << "marked as hidden";
              udsentry.fastInsert(KIO::UDSEntry::UDS_HIDDEN, 1);
           }

           if (udsName == ".")
           {
               // Skip the "." entry
               // Mind the way m_current_url is handled in the loop
           }
           else if (udsName == "..")
           {
               dir_is_root = false;
               // fprintf(stderr,"----------- hide: -%s-\n",dirp->name);
               // do nothing and hide the hidden shares
           }
           else if (dirp->smbc_type == SMBC_FILE ||
                    dirp->smbc_type == SMBC_DIR)
           {
               // Set stat information
               m_current_url.addPath(dirpName);
               const int statErr = browse_stat_path(m_current_url, udsentry);
               if (statErr)
               {
                   if (statErr == ENOENT || statErr == ENOTDIR)
                   {
                       reportWarning(m_current_url, statErr);
                   }
               }
               else
               {
                   // Call base class to list entry
                   listEntry(udsentry);
               }
               m_current_url.cd("..");
           }
           else if(dirp->smbc_type == SMBC_SERVER ||
                   dirp->smbc_type == SMBC_FILE_SHARE)
           {
               // Set type
               udsentry.fastInsert( KIO::UDSEntry::UDS_FILE_TYPE, S_IFDIR );


               if (dirp->smbc_type == SMBC_SERVER) {
                   udsentry.fastInsert(KIO::UDSEntry::UDS_ACCESS, (S_IRUSR | S_IXUSR | S_IRGRP | S_IXGRP | S_IROTH | S_IXOTH));

                   // QString workgroup = m_current_url.host().toUpper();
                   QUrl u("smb://");
                   u.setHost(dirpName);

                   // when libsmbclient knows
                   // u = QString("smb://%1?WORKGROUP=%2").arg(dirpName).arg(workgroup.toUpper());
                   qCDebug(KIO_SMB_LOG) << "list item " << u;
                   udsentry.fastInsert(KIO::UDSEntry::UDS_URL, u.url());

                   udsentry.fastInsert(KIO::UDSEntry::UDS_MIME_TYPE, QString::fromLatin1("application/x-smb-server"));
               } else
                   udsentry.fastInsert(KIO::UDSEntry::UDS_ACCESS, (S_IRWXU | S_IRWXG | S_IROTH | S_IXOTH));


               // Call base class to list entry
               listEntry(udsentry);
           }
           else if(dirp->smbc_type == SMBC_WORKGROUP)
           {
               // Set type
               udsentry.fastInsert(KIO::UDSEntry::UDS_FILE_TYPE, S_IFDIR);

               // Set permissions
               udsentry.fastInsert(KIO::UDSEntry::UDS_ACCESS, (S_IRUSR | S_IRGRP | S_IROTH | S_IXUSR | S_IXGRP | S_IXOTH));

               udsentry.fastInsert(KIO::UDSEntry::UDS_MIME_TYPE, QString::fromLatin1("application/x-smb-workgroup"));

               // QString workgroup = m_current_url.host().toUpper();
               QUrl u("smb://");
               u.setHost(dirpName);
               udsentry.fastInsert(KIO::UDSEntry::UDS_URL, u.url());

               // Call base class to list entry
               listEntry(udsentry);
           }
           else
           {
               qCDebug(KIO_SMB_LOG) << "SMBC_UNKNOWN :" << dirpName;
               // TODO: we don't handle SMBC_IPC_SHARE, SMBC_PRINTER_SHARE
               //       SMBC_LINK, SMBC_COMMS_SHARE
               //SlaveBase::error(ERR_INTERNAL, TEXT_UNSUPPORTED_FILE_TYPE);
               // continue;
           }
           udsentry.clear();
       } while (dirp); // checked already in the head

       listDNSSD(udsentry, url, direntCount);

       if (dir_is_root) {
           udsentry.fastInsert(KIO::UDSEntry::UDS_FILE_TYPE, S_IFDIR);
           udsentry.fastInsert(KIO::UDSEntry::UDS_NAME, ".");
           udsentry.fastInsert(KIO::UDSEntry::UDS_ACCESS, (S_IRUSR | S_IRGRP | S_IROTH | S_IXUSR | S_IXGRP | S_IXOTH));
       }
       else
       {
           udsentry.fastInsert(KIO::UDSEntry::UDS_NAME, ".");
           const int statErr = browse_stat_path(m_current_url, udsentry);
           if (statErr)
           {
               if (statErr == ENOENT || statErr == ENOTDIR)
               {
                   reportWarning(m_current_url, statErr);
               }
               // Create a default UDSEntry if we could not stat the actual directory
               udsentry.fastInsert(KIO::UDSEntry::UDS_FILE_TYPE, S_IFDIR);
               udsentry.fastInsert(KIO::UDSEntry::UDS_ACCESS, (S_IRWXU | S_IRWXG | S_IROTH | S_IXOTH));
           }
       }
       listEntry(udsentry);
       udsentry.clear();

       // clean up
       smbc_closedir(dirfd);
   }
   else
   {
       if (errNum == EPERM || errNum == EACCES || workaroundEEXIST(errNum)) {
           const int passwordError = checkPassword(m_current_url);
           if (passwordError == KJob::NoError) {
               redirection( m_current_url );
               finished();
           } else if (passwordError == KIO::ERR_USER_CANCELED) {
               reportError(m_current_url, errNum);
           } else {
               error(passwordError, m_current_url.toString());
           }

           return;
       }

       reportError(m_current_url, errNum);
       return;
   }

   finished();
}

void SMBSlave::listDNSSD(UDSEntry &udsentry, const QUrl &url, const uint direntCount)
{
    // Certain versions of KDNSSD suffer from signal races which can easily
    // deadlock the slave.
#ifndef HAVE_KDNSSD_WITH_SIGNAL_RACE_PROTECTION
    return;
#endif // HAVE_KDNSSD_WITH_SIGNAL_RACE_PROTECTION

    // This entire method act as fallback logic iff SMB discovery is not working
    // (for example when using a protocol version that doesn't have discovery).
    // As such we can return if entries were discovered or the URL is not '/'
    auto normalizedUrl = url.adjusted(QUrl::NormalizePathSegments);
    if (direntCount > 0 || !normalizedUrl.path().isEmpty()) {
        return;
    }

    // Slaves have no event loop, start one for the poll.
    // KDNSSD has an internal timeout which may trigger if this takes too long
    // so in theory this should not ever be able to get stuck.
    // The eventloop runs until the discovery is finished. The finished slot
    // will quit it.
    QList<KDNSSD::RemoteService::Ptr> services;
    QEventLoop e;
    KDNSSD::ServiceBrowser browser(QStringLiteral("_smb._tcp"));
    connect(&browser, &KDNSSD::ServiceBrowser::serviceAdded,
            this, [&services](KDNSSD::RemoteService::Ptr service){
        qCDebug(KIO_SMB_LOG) << "DNSSD added:"
                         << service->serviceName()
                         << service->type()
                         << service->domain()
                         << service->hostName()
                         << service->port();
        // Manual contains check. We need to use the == of the underlying
        // objects, not the pointers. The same service may have >1
        // RemoteService* instances representing it, so the == impl of
        // RemoteService::Ptr is useless here.
        for (const auto &it : services) {
            if (*service == *it) {
                return;
            }
        }
        // Schedule resolution of hostname. We'll later call resolve
        // which will block until the resolution is done. This basically
        // gives us a head start.
        service->resolveAsync();
        services.append(service);
    });
    connect(&browser, &KDNSSD::ServiceBrowser::serviceRemoved,
            this, [&services](KDNSSD::RemoteService::Ptr service){
        qCDebug(KIO_SMB_LOG) << "DNSSD removed:"
                         << service->serviceName()
                         << service->type()
                         << service->domain()
                         << service->hostName()
                         << service->port();
        services.removeAll(service);
    });
    connect(&browser, &KDNSSD::ServiceBrowser::finished,
            this, [&]() {
        browser.disconnect(); // Stop sending anything, we'll exit here.
        // Resolution still requires an event loop. So, let the resolutions
        // finish and then quit the loop. Services that fail resolution
        // get dropped since we won't be able to access them properly.
        for (auto it = services.begin(); it != services.end(); ++it) {
            auto service = *it;
            if (!service->resolve()) {
                qCWarning(KIO_SMB_LOG) << "Failed to resolve DNSSD service"
                                   << service->serviceName();
                it = services.erase(it);
            }
        }
        e.quit();
    });
    browser.startBrowse();
    e.exec();

    for (const auto &service : services) {
        udsentry.fastInsert(KIO::UDSEntry::UDS_NAME, service->serviceName());

        udsentry.fastInsert(KIO::UDSEntry::UDS_FILE_TYPE, S_IFDIR);
        udsentry.fastInsert(KIO::UDSEntry::UDS_ACCESS, (S_IRUSR | S_IXUSR | S_IRGRP | S_IXGRP | S_IROTH | S_IXOTH));

        // TODO: it may be better to resolve the host to an ip address. dnssd
        //   being able to find a service doesn't mean name resolution is
        //   properly set up for its domain. So, we may not be able to resolve
        //   this without help from avahi. OTOH KDNSSD doesn't have API for this
        //   and from a platform POV we should probably assume that if avahi
        //   is functional it is also set up as resolution provider.
        //   Given the plugin design on glibc's libnss however I am not sure
        //   that assumption will be true all the time. ~sitter, 2018
        QUrl u(QStringLiteral("smb://"));
        u.setHost(service->hostName());
        if (service->port() > 0 && service->port() != 445 /* default smb */) {
            u.setPort(service->port());
        }

        udsentry.fastInsert(KIO::UDSEntry::UDS_URL, u.url());
        udsentry.fastInsert(KIO::UDSEntry::UDS_MIME_TYPE,
                            QStringLiteral("application/x-smb-server"));

        listEntry(udsentry);
        udsentry.clear();
    }

    // NOTE: workgroups cannot be properly resolved because libsmbclient
    //   seems to lack the appropriate API to pull this data out of netbios.
    //   Netbios is also not working on IPv6 and its replacement (LLMNR)
    //   doesn't support the concept of workgroups.
}

void SMBSlave::fileSystemFreeSpace(const QUrl& url)
{
    qCDebug(KIO_SMB_LOG) << url;

    // Avoid crashing in smbc_fstatvfs below when
    // requesting free space for smb:// which doesn't
    // make sense to do to begin with
    if (url.host().isEmpty()) {
        error(KIO::ERR_CANNOT_STAT, url.url());
        return;
    }

    SMBUrl smbcUrl = url;
<<<<<<< HEAD
    int handle = smbc_opendir(smbcUrl.toSmbcUrl());
    if (handle < 0) {
       error(KIO::ERR_CANNOT_STAT, url.url());
       return;
    }
=======
>>>>>>> a5f51238

    struct statvfs dirStat;
    memset(&dirStat, 0, sizeof(struct statvfs));
    const int err = smbc_statvfs(smbcUrl.toSmbcUrl().data(), &dirStat);
    if (err < 0) {
       error(KIO::ERR_CANNOT_STAT, url.url());
       return;
    }

    // libsmb_stat.c has very awkward conditional branching that results
    // in data meaning different things based on context:
    // A samba host with unix extensions has f_frsize==0 and the f_bsize is
    // the actual block size. Any other server (such as windows) has a non-zero
    // f_frsize denoting the amount of sectors in a block and the f_bsize is
    // the amount of bytes in a sector. As such frsize*bsize is the actual
    // block size.
    // This was also broken in different ways throughout history, so depending
    // on the specific libsmbc versions the milage will vary. 4.7 to 4.11 are
    // at least behaving as described though.
    // https://bugs.kde.org/show_bug.cgi?id=298801
    const auto frames = (dirStat.f_frsize == 0) ? 1 : dirStat.f_frsize;
    const auto blockSize =  dirStat.f_bsize * frames;
    // Further more on older versions of samba f_bavail may not be set...
    const auto total = blockSize * dirStat.f_blocks;
    const auto available = blockSize * ((dirStat.f_bavail != 0) ? dirStat.f_bavail : dirStat.f_bfree);

    setMetaData("total", QString::number(total));
    setMetaData("available", QString::number(available));

    finished();
}

bool SMBSlave::workaroundEEXIST(const int errNum) const
{
    return (errNum == EEXIST) && m_enableEEXISTWorkaround;
}
<|MERGE_RESOLUTION|>--- conflicted
+++ resolved
@@ -192,10 +192,7 @@
 //    to do a similar thing but is much less complete.
 QUrl SMBSlave::checkURL(const QUrl &kurl_) const
 {
-<<<<<<< HEAD
-    qCDebug(KIO_SMB_LOG) << "checkURL " << kurl;
-=======
-    qCDebug(KIO_SMB) << "checkURL " << kurl_;
+    qCDebug(KIO_SMB_LOG) << "checkURL " << kurl_;
 
     QUrl kurl(kurl_);
     // We treat cifs as an alias but need to translate it to smb.
@@ -207,7 +204,6 @@
         kurl.setScheme("smb");
     }
 
->>>>>>> a5f51238
     QString surl = kurl.url();
     //transform any links in the form smb:/ into smb://
     if (surl.startsWith(QLatin1String("smb:/"))) {
@@ -659,14 +655,6 @@
     }
 
     SMBUrl smbcUrl = url;
-<<<<<<< HEAD
-    int handle = smbc_opendir(smbcUrl.toSmbcUrl());
-    if (handle < 0) {
-       error(KIO::ERR_CANNOT_STAT, url.url());
-       return;
-    }
-=======
->>>>>>> a5f51238
 
     struct statvfs dirStat;
     memset(&dirStat, 0, sizeof(struct statvfs));
