/////////////////////////////////////////////////////////////////////////////
//
// Project:     SMB kioslave for KDE2
//
// File:        kio_smb_dir.cpp
//
// Abstract:    member function implementations for SMBSlave that deal with
//              SMB directory access
//
// Author(s):   Matthew Peterson <mpeterson@caldera.com>
//
////---------------------------------------------------------------------------
//
// Copyright (c) 2000  Caldera Systems, Inc.
//
// This program is free software; you can redistribute it and/or modify it
// under the terms of the GNU General Public License as published by the
// Free Software Foundation; either version 2.1 of the License, or
// (at your option) any later version.
//
//     This program is distributed in the hope that it will be useful,
//     but WITHOUT ANY WARRANTY; without even the implied warranty of
//     MERCHANTABILITY or FITNESS FOR A PARTICULAR PURPOSE.  See the
//     GNU Lesser General Public License for more details.
//
//     You should have received a copy of the GNU General Public License
//     along with this program; see the file COPYING.  If not, please obtain
//     a copy from http://www.gnu.org/copyleft/gpl.html
//
/////////////////////////////////////////////////////////////////////////////

#include "kio_smb.h"
#include "kio_smb_internal.h"


//===========================================================================
// TODO: add when libsmbclient supports it
void SMBSlave::copy( const KUrl& ksrc,
                     const KUrl& kdst,
                     int permissions,
                     KIO::JobFlags flags )
{

    SMBUrl          src;
    SMBUrl          dst;
    mode_t          initialmode;
    ssize_t         n;
    int             dstflags;
    int             srcfd = -1;
    int             dstfd = -1;
    int             errNum = 0;
    KIO::filesize_t processed_size = 0;
    unsigned char   buf[MAX_XFER_BUF_SIZE];

    kDebug(KIO_SMB) << "SMBSlave::copy with src = " << ksrc << "and dest = " << kdst;

    // setup urls
    src = ksrc;
    dst = kdst;

    // Obtain information about source
    errNum = cache_stat(src, &st );
    if( errNum != 0 )
    {
        if ( errNum == EACCES )
        {
            error( KIO::ERR_ACCESS_DENIED, src.prettyUrl());
        }
        else
        {
             error( KIO::ERR_DOES_NOT_EXIST, src.prettyUrl());
        }
        return;
    }
    if ( S_ISDIR( st.st_mode ) )
    {
        error( KIO::ERR_IS_DIRECTORY, src.prettyUrl() );
        return;
    }
    totalSize(st.st_size);

    // Check to se if the destination exists
    errNum = cache_stat(dst, &st);
    if( errNum == 0 )
    {
        if(S_ISDIR(st.st_mode))
        {
            error( KIO::ERR_DIR_ALREADY_EXIST, dst.prettyUrl());
	    return;
        }
        if(!(flags & KIO::Overwrite))
        {
            error( KIO::ERR_FILE_ALREADY_EXIST, dst.prettyUrl());
	    return;
	}
    }

    // Open the source file
    srcfd = smbc_open(src.toSmbcUrl(), O_RDONLY, 0);
    if (srcfd < 0){
        errNum = errno;
    } else {
        errNum = 0;
    }

    if(srcfd < 0)
    {
        if(errNum == EACCES)
        {
            error( KIO::ERR_ACCESS_DENIED, src.prettyUrl() );
        }
        else
        {
            error( KIO::ERR_DOES_NOT_EXIST, src.prettyUrl() );
        }
	return;
    }

    // Determine initial creation mode
    if(permissions != -1)
    {
        initialmode = permissions | S_IWUSR;
    }
    else
    {
        initialmode = 0 | S_IWUSR;//0666;
    }


    // Open the destination file
    dstflags = O_CREAT | O_TRUNC | O_WRONLY;
    if(!(flags & KIO::Overwrite))
    {
        dstflags |= O_EXCL;
    }
    dstfd = smbc_open(dst.toSmbcUrl(), dstflags, initialmode);
    if (dstfd < 0){
        errNum = errno;
    } else {
        errNum = 0;
    }

    if(dstfd < 0)
    {
        if(errNum == EACCES)
        {
            error(KIO::ERR_WRITE_ACCESS_DENIED, dst.prettyUrl());
        }
        else
        {
            error(KIO::ERR_CANNOT_OPEN_FOR_READING, dst.prettyUrl());
        }

        if(srcfd >= 0 )
        {
            smbc_close(srcfd);
        }
        return;
    }


    // Perform copy
    while(1)
    {
        n = smbc_read(srcfd, buf, MAX_XFER_BUF_SIZE );
        if(n > 0)
        {
            n = smbc_write(dstfd, buf, n);
            if(n == -1)
            {
	        kDebug(KIO_SMB) << "SMBSlave::copy copy now KIO::ERR_COULD_NOT_WRITE";
                error( KIO::ERR_COULD_NOT_WRITE, dst.prettyUrl());
                break;
            }

            processed_size += n;
	    processedSize(processed_size);
	}
        else if(n == 0)
	{
	      break; // finished
	}
	else
	{
            error( KIO::ERR_COULD_NOT_READ, src.prettyUrl());
	    break;
        }
    }


    //    FINISHED:

    if(srcfd >= 0 )
    {
        smbc_close(srcfd);
    }

    if(dstfd >= 0)
    {
        if(smbc_close(dstfd) == 0)
        {

            // TODO: set final permissions
        }
        else
        {
            error( KIO::ERR_COULD_NOT_WRITE, dst.prettyUrl());
	    return;
        }
    }

    finished();
}

//===========================================================================
void SMBSlave::del( const KUrl &kurl, bool isfile)
{
    kDebug(KIO_SMB) << kurl;
    m_current_url = kurl;
    int errNum = 0;
    int retVal = 0;

    if(isfile)
    {
        // Delete file
        kDebug(KIO_SMB) << kurl;
        retVal = smbc_unlink(m_current_url.toSmbcUrl());
        if ( retVal < 0 ){
            errNum = errno;
        } else {
            errNum = 0;
        }
    }
    else
    {
        kDebug(KIO_SMB) << kurl;
        // Delete directory
        retVal = smbc_rmdir(m_current_url.toSmbcUrl());
        if( retVal < 0 ) {
            errNum = errno;
        } else {
            errNum = 0;
        }
    }

    if( errNum != 0 )
    {
        reportError(kurl, errNum);
    }
    else
    {
        finished();
    }
}

//===========================================================================
void SMBSlave::mkdir( const KUrl &kurl, int permissions )
{
    kDebug(KIO_SMB) << kurl;
    int errNum = 0;
    int retVal = 0;
    m_current_url = kurl;

    retVal = smbc_mkdir(m_current_url.toSmbcUrl(), 0777);
    if( retVal < 0 ){
        errNum = errno;
    } else {
        errNum = 0;
    }

    if( retVal < 0 )
    {
        if (errNum == EEXIST) {
            errNum = cache_stat(m_current_url, &st );
            if (errNum == 0 && S_ISDIR(st.st_mode))
            {
                error( KIO::ERR_DIR_ALREADY_EXIST, m_current_url.prettyUrl());
            }
            else
            {
                error( KIO::ERR_FILE_ALREADY_EXIST, m_current_url.prettyUrl());
            }
        }
        else
        {
            reportError(kurl, errNum);
        }
        kDebug(KIO_SMB) << "exit with error " << kurl;
    }
    else // success
    {
        if(permissions != -1)
        {
            // TODO enable the following when complete
            //smbc_chmod( url.toSmbcUrl(), permissions );
        }
        finished();
    }
}


//===========================================================================
void SMBSlave::rename( const KUrl& ksrc, const KUrl& kdest, KIO::JobFlags flags )
{

    SMBUrl      src;
    SMBUrl      dst;
    int         errNum = 0;
    int         retVal = 0;

    kDebug(KIO_SMB) << "old name = " << ksrc << ", new name = " << kdest;

    src = ksrc;
    dst = kdest;

    // Check to se if the destination exists

    kDebug(KIO_SMB) << "stat dst";
    errNum = cache_stat(dst, &st);
    if( errNum == 0 )
    {
        if(S_ISDIR(st.st_mode))
        {
<<<<<<< HEAD
	    kDebug(KIO_SMB) << "KIO::ERR_DIR_ALREADY_EXIST";
=======
            kDebug(KIO_SMB) << "KIO::ERR_DIR_ALREADY_EXIST";
>>>>>>> 856a7e97
            error( KIO::ERR_DIR_ALREADY_EXIST, dst.prettyUrl());
            return;
        }
        if(!(flags & KIO::Overwrite))
        {
<<<<<<< HEAD
	    kDebug(KIO_SMB) << "KIO::ERR_FILE_ALREADY_EXIST";
=======
            kDebug(KIO_SMB) << "KIO::ERR_FILE_ALREADY_EXIST";
>>>>>>> 856a7e97
            error( KIO::ERR_FILE_ALREADY_EXIST, dst.prettyUrl());
            return;
        }
    }
    kDebug(KIO_SMB ) << "smbc_rename " << src.toSmbcUrl() << " " << dst.toSmbcUrl();
    retVal = smbc_rename(src.toSmbcUrl(), dst.toSmbcUrl());
    if( retVal < 0 ){
        errNum = errno;
    } else {
        errNum = 0;
    }

    if( retVal < 0 )
    {
      kDebug(KIO_SMB ) << "failed ";
      switch(errNum)
      {
        case ENOENT:
          errNum = cache_stat(src, &st);
          if( errNum != 0 )
          {
              if(errNum == EACCES)
	      {
	        kDebug(KIO_SMB) << "KIO::ERR_ACCESS_DENIED";
                error(KIO::ERR_ACCESS_DENIED, src.prettyUrl());
              }
              else
              {
		kDebug(KIO_SMB) << "KIO::ERR_DOES_NOT_EXIST";
                error(KIO::ERR_DOES_NOT_EXIST, src.prettyUrl());
              }
          }
          break;

        case EACCES:
        case EPERM:
          kDebug(KIO_SMB) << "KIO::ERR_ACCESS_DENIED";
          error( KIO::ERR_ACCESS_DENIED, dst.prettyUrl() );
          break;

        default:
          kDebug(KIO_SMB) << "KIO::ERR_CANNOT_RENAME";
          error( KIO::ERR_CANNOT_RENAME, src.prettyUrl() );

      }

      kDebug(KIO_SMB) << "exit with error";
      return;
    }

    kDebug(KIO_SMB ) << "everything fine\n";
    finished();
}<|MERGE_RESOLUTION|>--- conflicted
+++ resolved
@@ -321,21 +321,13 @@
     {
         if(S_ISDIR(st.st_mode))
         {
-<<<<<<< HEAD
-	    kDebug(KIO_SMB) << "KIO::ERR_DIR_ALREADY_EXIST";
-=======
             kDebug(KIO_SMB) << "KIO::ERR_DIR_ALREADY_EXIST";
->>>>>>> 856a7e97
             error( KIO::ERR_DIR_ALREADY_EXIST, dst.prettyUrl());
             return;
         }
         if(!(flags & KIO::Overwrite))
         {
-<<<<<<< HEAD
-	    kDebug(KIO_SMB) << "KIO::ERR_FILE_ALREADY_EXIST";
-=======
             kDebug(KIO_SMB) << "KIO::ERR_FILE_ALREADY_EXIST";
->>>>>>> 856a7e97
             error( KIO::ERR_FILE_ALREADY_EXIST, dst.prettyUrl());
             return;
         }
