/////////////////////////////////////////////////////////////////////////////
//
// Project:     SMB kioslave for KDE2
//
// File:        kio_smb_dir.cpp
//
// Abstract:    member function implementations for SMBSlave that deal with
//              SMB directory access
//
// Author(s):   Matthew Peterson <mpeterson@caldera.com>
//
////---------------------------------------------------------------------------
//
// Copyright (c) 2000  Caldera Systems, Inc.
//
// This program is free software; you can redistribute it and/or modify it
// under the terms of the GNU General Public License as published by the
// Free Software Foundation; either version 2.1 of the License, or
// (at your option) any later version.
//
//     This program is distributed in the hope that it will be useful,
//     but WITHOUT ANY WARRANTY; without even the implied warranty of
//     MERCHANTABILITY or FITNESS FOR A PARTICULAR PURPOSE.  See the
//     GNU Lesser General Public License for more details.
//
//     You should have received a copy of the GNU General Public License
//     along with this program; see the file COPYING.  If not, please obtain
//     a copy from https://www.gnu.org/copyleft/gpl.html
//
/////////////////////////////////////////////////////////////////////////////

#include "kio_smb.h"
#include "kio_smb_internal.h"

#include <QFile>
#include <QFileInfo>
#include <QDateTime>

#include <kconfiggroup.h>
#include <kio/ioslave_defaults.h>

//===========================================================================
void SMBSlave::copy(const QUrl& src, const QUrl& dst, int permissions, KIO::JobFlags flags)
{
    const bool isSourceLocal = src.isLocalFile();
    const bool isDestinationLocal = dst.isLocalFile();

    if (!isSourceLocal && isDestinationLocal) {
        smbCopyGet(src, dst, permissions, flags);
    } else if (isSourceLocal && !isDestinationLocal) {
        smbCopyPut(src, dst, permissions, flags);
    } else {
        smbCopy(src, dst, permissions, flags);
    }
}

void SMBSlave::smbCopy(const QUrl& ksrc, const QUrl& kdst, int permissions, KIO::JobFlags flags)
{

    SMBUrl          src;
    SMBUrl          dst;
    mode_t          initialmode;
    ssize_t         n;
    int             dstflags;
    int             srcfd = -1;
    int             dstfd = -1;
    int             errNum = 0;
    KIO::filesize_t processed_size = 0;
    unsigned char   buf[MAX_XFER_BUF_SIZE];

    qCDebug(KIO_SMB_LOG) << "SMBSlave::copy with src = " << ksrc << "and dest = " << kdst;

    // setup urls
    src = ksrc;
    dst = kdst;

    // Obtain information about source
    errNum = cache_stat(src, &st );
    if( errNum != 0 )
    {
        if ( errNum == EACCES )
        {
            error( KIO::ERR_ACCESS_DENIED, src.toDisplayString());
        }
        else
        {
             error( KIO::ERR_DOES_NOT_EXIST, src.toDisplayString());
        }
        return;
    }
    if ( S_ISDIR( st.st_mode ) )
    {
        error( KIO::ERR_IS_DIRECTORY, src.toDisplayString() );
        return;
    }
    totalSize(st.st_size);

    // Check to se if the destination exists
    errNum = cache_stat(dst, &st);
    if( errNum == 0 )
    {
        if(S_ISDIR(st.st_mode))
        {
            error( KIO::ERR_DIR_ALREADY_EXIST, dst.toDisplayString());
	    return;
        }
        if(!(flags & KIO::Overwrite))
        {
            error( KIO::ERR_FILE_ALREADY_EXIST, dst.toDisplayString());
	    return;
	}
    }

    // Open the source file
    srcfd = smbc_open(src.toSmbcUrl(), O_RDONLY, 0);
    if (srcfd < 0){
        errNum = errno;
    } else {
        errNum = 0;
    }

    if(srcfd < 0)
    {
        if(errNum == EACCES)
        {
            error( KIO::ERR_ACCESS_DENIED, src.toDisplayString() );
        }
        else
        {
            error( KIO::ERR_DOES_NOT_EXIST, src.toDisplayString() );
        }
	return;
    }

    // Determine initial creation mode
    if(permissions != -1)
    {
        initialmode = permissions | S_IWUSR;
    }
    else
    {
        initialmode = 0 | S_IWUSR;//0666;
    }


    // Open the destination file
    dstflags = O_CREAT | O_TRUNC | O_WRONLY;
    if(!(flags & KIO::Overwrite))
    {
        dstflags |= O_EXCL;
    }
    dstfd = smbc_open(dst.toSmbcUrl(), dstflags, initialmode);
    if (dstfd < 0){
        errNum = errno;
    } else {
        errNum = 0;
    }

    if(dstfd < 0)
    {
        if(errNum == EACCES)
        {
            error(KIO::ERR_WRITE_ACCESS_DENIED, dst.toDisplayString());
        }
        else
        {
            error(KIO::ERR_CANNOT_OPEN_FOR_READING, dst.toDisplayString());
        }

        if(srcfd >= 0 )
        {
            smbc_close(srcfd);
        }
        return;
    }


    // Perform copy
    while(1)
    {
        n = smbc_read(srcfd, buf, MAX_XFER_BUF_SIZE );
        if(n > 0)
        {
            n = smbc_write(dstfd, buf, n);
            if(n == -1)
            {
	        qCDebug(KIO_SMB_LOG) << "SMBSlave::copy copy now KIO::ERR_CANNOT_WRITE";
                error( KIO::ERR_CANNOT_WRITE, dst.toDisplayString());
                break;
            }

            processed_size += n;
	    processedSize(processed_size);
	}
        else if(n == 0)
	{
	      break; // finished
	}
	else
	{
            error( KIO::ERR_CANNOT_READ, src.toDisplayString());
	    break;
        }
    }


    //    FINISHED:

    if(srcfd >= 0 )
    {
        smbc_close(srcfd);
    }

    if(dstfd >= 0)
    {
        if(smbc_close(dstfd) == 0)
        {

            // TODO: set final permissions
        }
        else
        {
            error( KIO::ERR_CANNOT_WRITE, dst.toDisplayString());
	    return;
        }
    }

    finished();
}

void SMBSlave::smbCopyGet(const QUrl& ksrc, const QUrl& kdst, int permissions, KIO::JobFlags flags)
{
    qCDebug(KIO_SMB_LOG) << "src = " << ksrc << ", dest = " << kdst;

    // check if destination is ok ...
    const QString dstFile = kdst.toLocalFile();
    const QFileInfo dstInfo (dstFile);

    if(dstInfo.exists())  {
        if(dstInfo.isDir()) {
            error (ERR_IS_DIRECTORY, kdst.toDisplayString());
            return;
        }

        if(!(flags & KIO::Overwrite)) {
            error(ERR_FILE_ALREADY_EXIST, kdst.toDisplayString());
            return;
        }
    }

    bool bResume = false;
    const QFileInfo partInfo (dstFile + QLatin1String(".part"));
    const bool bPartExists = partInfo.exists();
    const bool bMarkPartial = configValue(QStringLiteral("MarkPartial"), true);

    if (bMarkPartial && bPartExists && partInfo.size() > 0) {
      if (partInfo.isDir()) {
        error(ERR_IS_DIRECTORY, partInfo.absoluteFilePath());
        return;
      }
      bResume = canResume(partInfo.size());
    }

    if (bPartExists && !bResume)                  // get rid of an unwanted ".part" file
      QFile::remove(partInfo.absoluteFilePath());

    // open the output file...
    QFile::OpenMode mode;
    QString filename;
    if (bResume) {
        filename = partInfo.absoluteFilePath();
        mode = QFile::WriteOnly | QFile::Append;
    }
    else {
        filename = (bMarkPartial ? partInfo.absoluteFilePath() : dstFile);
        mode = QFile::WriteOnly | QFile::Truncate;
    }

    QFile file (filename);
    if (!bResume) {
        QFile::Permissions perms;
        if (permissions == -1) {
            perms = QFile::ReadOwner | QFile::WriteOwner;
        } else {
            perms = KIO::convertPermissions(permissions | QFile::WriteOwner);
        }
        file.setPermissions(perms);
    }

    if (!file.open(mode)) {
        qCDebug(KIO_SMB_LOG) << "could not write to" << dstFile;
        switch (file.error()) {
          case QFile::OpenError:
              if (bResume) {
                error (ERR_CANNOT_RESUME, kdst.toDisplayString());
              } else {
                error(ERR_CANNOT_OPEN_FOR_WRITING, kdst.toDisplayString());
              }
              break;
          case QFile::PermissionsError:
              error(ERR_WRITE_ACCESS_DENIED, kdst.toDisplayString());
              break;
          default:
              error(ERR_CANNOT_OPEN_FOR_WRITING, kdst.toDisplayString());
              break;
        }
        return;
    }

    // setup the source urls
    const SMBUrl src(ksrc);

    // Obtain information about source
    int errNum = cache_stat (src, &st);
    if (errNum != 0) {
        if (errNum == EACCES) {
            error (KIO::ERR_ACCESS_DENIED, src.toDisplayString());
        } else {
            error (KIO::ERR_DOES_NOT_EXIST, src.toDisplayString());
        }
        return;
    }

    if (S_ISDIR( st.st_mode )) {
        error (KIO::ERR_IS_DIRECTORY, src.toDisplayString());
        return;
    }
    totalSize(st.st_size);

    // Open the source file
    KIO::filesize_t processed_size = 0;
    int srcfd = smbc_open(src.toSmbcUrl(), O_RDONLY, 0);
    if (srcfd < 0){
        errNum = errno;
    } else {
        errNum = 0;
        if (bResume) {
            qCDebug(KIO_SMB_LOG) << "seeking to size" << partInfo.size();
            off_t offset = smbc_lseek(srcfd, partInfo.size(), SEEK_SET);
            if (offset == -1) {
                error(KIO::ERR_CANNOT_SEEK, src.toDisplayString());
                smbc_close(srcfd);
                return;
            } else {
                processed_size += offset;
            }
        }
    }

    if (srcfd < 0) {
        if(errNum == EACCES) {
            error( KIO::ERR_ACCESS_DENIED, src.toDisplayString() );
        } else {
            error( KIO::ERR_DOES_NOT_EXIST, src.toDisplayString() );
        }
        return;
    }

    // Perform the copy
    char buf[MAX_XFER_BUF_SIZE];
    bool isErr = false;

    while (1) {
        const ssize_t bytesRead = smbc_read(srcfd, buf, MAX_XFER_BUF_SIZE);
        if (bytesRead <= 0) {
            if (bytesRead < 0) {
                error( KIO::ERR_CANNOT_READ, src.toDisplayString());
                isErr = true;
            }
            break;
        }

        const qint64 bytesWritten = file.write(buf, bytesRead);
        if (bytesWritten == -1) {
            qCDebug(KIO_SMB_LOG) << "copy now KIO::ERR_CANNOT_WRITE";
            error( KIO::ERR_CANNOT_WRITE, kdst.toDisplayString());
            isErr = true;
            break;
        }

        processed_size += bytesWritten;
        processedSize(processed_size);
    }

    // FINISHED
    smbc_close(srcfd);

    // Handle error condition.
    if (isErr) {
        const QString sPart = partInfo.absoluteFilePath();
        if (bMarkPartial) {
            const int size = configValue(QStringLiteral("MinimumKeepSize"), DEFAULT_MINIMUM_KEEP_SIZE);
            if (partInfo.size() <  size) {
                QFile::remove(sPart);
            }
        }
        return;
    }

    // Rename partial file to its original name.
    if (bMarkPartial) {
        const QString sPart = partInfo.absoluteFilePath();
        // Remove old dest file if it exists..
        if (dstInfo.exists()) {
            QFile::remove(dstFile);
        }
        if (!QFile::rename(sPart, dstFile)) {
            qCDebug(KIO_SMB_LOG) << "failed to rename" << sPart << "to" << dstFile;
            error(ERR_CANNOT_RENAME_PARTIAL, sPart);
            return;
        }
    }

    // Restore the mtime on the file.
    const QString mtimeStr = metaData("modified");
    qCDebug(KIO_SMB_LOG) << "modified:" << mtimeStr;
    if (!mtimeStr.isEmpty()) {
        QDateTime dt = QDateTime::fromString(mtimeStr, Qt::ISODate);
        if (dt.isValid()) {
            struct utimbuf utbuf;
<<<<<<< HEAD
            utbuf.actime = QFileInfo(file).lastRead().toSecsSinceEpoch(); // access time, unchanged
            utbuf.modtime = dt.toSecsSinceEpoch(); // modification time
=======
            utbuf.actime = QFileInfo(dstFile).lastRead().toTime_t(); // access time, unchanged
            utbuf.modtime = dt.toTime_t(); // modification time
>>>>>>> a5f51238
            utime(QFile::encodeName(dstFile).constData(), &utbuf);
        }
    }

    finished();
}

void SMBSlave::smbCopyPut(const QUrl& ksrc, const QUrl& kdst, int permissions, KIO::JobFlags flags)
{
    qCDebug(KIO_SMB_LOG) << "src = " << ksrc << ", dest = " << kdst;

    QFile srcFile (ksrc.toLocalFile());
    const QFileInfo srcInfo (srcFile);

    if (srcInfo.exists()) {
        if (srcInfo.isDir()) {
            error(KIO::ERR_IS_DIRECTORY, ksrc.toDisplayString());
            return;
        }
    } else {
        error(KIO::ERR_DOES_NOT_EXIST, ksrc.toDisplayString());
        return;
    }

    if (!srcFile.open(QFile::ReadOnly)) {
        qCDebug(KIO_SMB_LOG) << "could not read from" << ksrc;
        switch (srcFile.error()) {
          case QFile::PermissionsError:
              error(KIO::ERR_WRITE_ACCESS_DENIED, ksrc.toDisplayString());
              break;
          case QFile::OpenError:
          default:
              error(KIO::ERR_CANNOT_OPEN_FOR_READING, ksrc.toDisplayString());
              break;
        }
        return;
    }

    totalSize(static_cast<filesize_t>(srcInfo.size()));

    bool bResume = false;
    bool bPartExists = false;
    const bool bMarkPartial = configValue(QStringLiteral("MarkPartial"), true);
    const SMBUrl dstOrigUrl (kdst);

    if (bMarkPartial) {
        const int errNum = cache_stat(dstOrigUrl.partUrl(), &st);
        bPartExists = (errNum == 0);
        if (bPartExists) {
            if (!(flags & KIO::Overwrite) && !(flags & KIO::Resume)) {
                bResume = canResume(st.st_size);
            } else {
                bResume = (flags & KIO::Resume);
            }
        }
    }

    int dstfd = -1;
    int errNum = cache_stat(dstOrigUrl, &st);

    if (errNum == 0 && !(flags & KIO::Overwrite) && !(flags & KIO::Resume)) {
        if (S_ISDIR(st.st_mode)) {
            error( KIO::ERR_IS_DIRECTORY, dstOrigUrl.toDisplayString());
        } else {
            error( KIO::ERR_FILE_ALREADY_EXIST, dstOrigUrl.toDisplayString());
        }
        return;
    }

    KIO::filesize_t processed_size = 0;
    const SMBUrl dstUrl(bMarkPartial ? dstOrigUrl.partUrl() : dstOrigUrl);

    if (bResume) {
        // append if resuming
        qCDebug(KIO_SMB_LOG) << "resume" << dstUrl;
        dstfd = smbc_open(dstUrl.toSmbcUrl(), O_RDWR, 0 );
        if (dstfd < 0) {
            errNum = errno;
        } else {
            const off_t offset = smbc_lseek(dstfd, 0, SEEK_END);
            if (offset == (off_t)-1) {
                error(KIO::ERR_CANNOT_SEEK, dstUrl.toDisplayString());
                smbc_close(dstfd);
                return;
            } else {
                processed_size = offset;
            }
        }
    } else {
        mode_t mode;
        if (permissions == -1) {
            mode = 600;
        } else {
            mode = permissions | S_IRUSR | S_IWUSR;
        }

        qCDebug(KIO_SMB_LOG) << "NO resume" << dstUrl;
        dstfd = smbc_open(dstUrl.toSmbcUrl(), O_CREAT | O_TRUNC | O_WRONLY, mode);
        if (dstfd < 0) {
            errNum = errno;
        }
    }

    if (dstfd < 0) {
        if (errNum == EACCES) {
            qCDebug(KIO_SMB_LOG) << "access denied";
            error( KIO::ERR_WRITE_ACCESS_DENIED, dstUrl.toDisplayString());
        }
        else {
            qCDebug(KIO_SMB_LOG) << "can not open for writing";
            error( KIO::ERR_CANNOT_OPEN_FOR_WRITING, dstUrl.toDisplayString());
        }
        return;
    }

    bool isErr = false;

    if (processed_size == 0 || srcFile.seek(processed_size)) {
        // Perform the copy
        char buf[MAX_XFER_BUF_SIZE];

        while (1) {
            const ssize_t bytesRead = srcFile.read(buf, MAX_XFER_BUF_SIZE);
            if (bytesRead <= 0) {
                if (bytesRead < 0) {
                    error(KIO::ERR_CANNOT_READ, ksrc.toDisplayString());
                    isErr = true;
                }
                break;
            }

            const qint64 bytesWritten = smbc_write(dstfd, buf, bytesRead);
            if (bytesWritten == -1) {
                error(KIO::ERR_CANNOT_WRITE, kdst.toDisplayString());
                isErr = true;
                break;
            }

            processed_size += bytesWritten;
            processedSize(processed_size);
        }
    } else {
        isErr = true;
        error(KIO::ERR_CANNOT_SEEK, ksrc.toDisplayString());
    }

    // FINISHED
    if (smbc_close(dstfd) < 0) {
        qCDebug(KIO_SMB_LOG) << dstUrl << "could not write";
        error( KIO::ERR_CANNOT_WRITE, dstUrl.toDisplayString());
        return;
    }

    // Handle error condition.
    if (isErr) {
        if (bMarkPartial) {
            const int size = configValue(QStringLiteral("MinimumKeepSize"), DEFAULT_MINIMUM_KEEP_SIZE);
            const int errNum = cache_stat(dstUrl, &st);
            if (errNum == 0 && st.st_size < size) {
                smbc_unlink(dstUrl.toSmbcUrl());
            }
        }
        return;
    }

    // Rename partial file to its original name.
    if (bMarkPartial) {
        smbc_unlink(dstOrigUrl.toSmbcUrl());
        if (smbc_rename(dstUrl.toSmbcUrl(), dstOrigUrl.toSmbcUrl()) < 0) {
            qCDebug(KIO_SMB_LOG) << "failed to rename" << dstUrl << "to" << dstOrigUrl << "->" << strerror(errno);
            error(ERR_CANNOT_RENAME_PARTIAL, dstUrl.toDisplayString());
            return;
        }
    }

#ifdef HAVE_UTIME_H
    // set modification time
    const QString mtimeStr = metaData( "modified" );
    if (!mtimeStr.isEmpty() ) {
        QDateTime dt = QDateTime::fromString( mtimeStr, Qt::ISODate );
        if ( dt.isValid() ) {
            struct utimbuf utbuf;
            utbuf.actime = st.st_atime; // access time, unchanged
<<<<<<< HEAD
            utbuf.modtime = dt.toSecsSinceEpoch(); // modification time
            smbc_utime( dstUrl.toSmbcUrl(), &utbuf );
=======
            utbuf.modtime = dt.toTime_t(); // modification time
            smbc_utime( dstOrigUrl.toSmbcUrl(), &utbuf );
>>>>>>> a5f51238
        }
    }
#endif

    // We have done our job => finish
    finished();
}

//===========================================================================
void SMBSlave::del( const QUrl &kurl, bool isfile)
{
    qCDebug(KIO_SMB_LOG) << kurl;
    m_current_url = kurl;
    int errNum = 0;
    int retVal = 0;

    if(isfile)
    {
        // Delete file
        qCDebug(KIO_SMB_LOG) << "Deleting file" << kurl;
        retVal = smbc_unlink(m_current_url.toSmbcUrl());
        if ( retVal < 0 ){
            errNum = errno;
        } else {
            errNum = 0;
        }
    }
    else
    {
        qCDebug(KIO_SMB_LOG) << "Deleting directory" << kurl;
        // Delete directory
        retVal = smbc_rmdir(m_current_url.toSmbcUrl());
        if( retVal < 0 ) {
            errNum = errno;
        } else {
            errNum = 0;
        }
    }

    if( errNum != 0 )
    {
        reportError(kurl, errNum);
    }
    else
    {
        finished();
    }
}

//===========================================================================
void SMBSlave::mkdir( const QUrl &kurl, int permissions )
{
    qCDebug(KIO_SMB_LOG) << kurl;
    int errNum = 0;
    int retVal = 0;
    m_current_url = kurl;

    retVal = smbc_mkdir(m_current_url.toSmbcUrl(), 0777);
    if( retVal < 0 ){
        errNum = errno;
    } else {
        errNum = 0;
    }

    if( retVal < 0 )
    {
        if (errNum == EEXIST) {
            errNum = cache_stat(m_current_url, &st );
            if (errNum == 0 && S_ISDIR(st.st_mode))
            {
                error( KIO::ERR_DIR_ALREADY_EXIST, m_current_url.toDisplayString());
            }
            else
            {
                error( KIO::ERR_FILE_ALREADY_EXIST, m_current_url.toDisplayString());
            }
        }
        else
        {
            reportError(kurl, errNum);
        }
        qCDebug(KIO_SMB_LOG) << "exit with error " << kurl;
    }
    else // success
    {
        if(permissions != -1)
        {
            // TODO enable the following when complete
            //smbc_chmod( url.toSmbcUrl(), permissions );
        }
        finished();
    }
}


//===========================================================================
void SMBSlave::rename( const QUrl& ksrc, const QUrl& kdest, KIO::JobFlags flags )
{

    SMBUrl      src;
    SMBUrl      dst;
    int         errNum = 0;
    int         retVal = 0;

    qCDebug(KIO_SMB_LOG) << "old name = " << ksrc << ", new name = " << kdest;

    src = ksrc;
    dst = kdest;

    // Check to se if the destination exists

    qCDebug(KIO_SMB_LOG) << "stat dst";
    errNum = cache_stat(dst, &st);
    if( errNum == 0 )
    {
        if(S_ISDIR(st.st_mode))
        {
            qCDebug(KIO_SMB_LOG) << "KIO::ERR_DIR_ALREADY_EXIST";
            error( KIO::ERR_DIR_ALREADY_EXIST, dst.toDisplayString());
            return;
        }
        if(!(flags & KIO::Overwrite))
        {
            qCDebug(KIO_SMB_LOG) << "KIO::ERR_FILE_ALREADY_EXIST";
            error( KIO::ERR_FILE_ALREADY_EXIST, dst.toDisplayString());
            return;
        }
    }
    qCDebug(KIO_SMB_LOG) << "smbc_rename " << src.toSmbcUrl() << " " << dst.toSmbcUrl();
    retVal = smbc_rename(src.toSmbcUrl(), dst.toSmbcUrl());
    if( retVal < 0 ){
        errNum = errno;
    } else {
        errNum = 0;
    }

    if( retVal < 0 )
    {
      qCDebug(KIO_SMB_LOG) << "failed ";
      switch(errNum)
      {
        case ENOENT:
          errNum = cache_stat(src, &st);
          if( errNum != 0 )
          {
              if(errNum == EACCES)
	      {
	        qCDebug(KIO_SMB_LOG) << "KIO::ERR_ACCESS_DENIED";
                error(KIO::ERR_ACCESS_DENIED, src.toDisplayString());
              }
              else
              {
		qCDebug(KIO_SMB_LOG) << "KIO::ERR_DOES_NOT_EXIST";
                error(KIO::ERR_DOES_NOT_EXIST, src.toDisplayString());
              }
          }
          break;

        case EACCES:
        case EPERM:
          qCDebug(KIO_SMB_LOG) << "KIO::ERR_ACCESS_DENIED";
          error( KIO::ERR_ACCESS_DENIED, dst.toDisplayString() );
          break;

        default:
          qCDebug(KIO_SMB_LOG) << "KIO::ERR_CANNOT_RENAME";
          error( KIO::ERR_CANNOT_RENAME, src.toDisplayString() );

      }

      qCDebug(KIO_SMB_LOG) << "exit with error";
      return;
    }

    qCDebug(KIO_SMB_LOG) << "everything fine\n";
    finished();
}<|MERGE_RESOLUTION|>--- conflicted
+++ resolved
@@ -418,13 +418,8 @@
         QDateTime dt = QDateTime::fromString(mtimeStr, Qt::ISODate);
         if (dt.isValid()) {
             struct utimbuf utbuf;
-<<<<<<< HEAD
-            utbuf.actime = QFileInfo(file).lastRead().toSecsSinceEpoch(); // access time, unchanged
+            utbuf.actime = QFileInfo(dstFile).lastRead().toSecsSinceEpoch(); // access time, unchanged
             utbuf.modtime = dt.toSecsSinceEpoch(); // modification time
-=======
-            utbuf.actime = QFileInfo(dstFile).lastRead().toTime_t(); // access time, unchanged
-            utbuf.modtime = dt.toTime_t(); // modification time
->>>>>>> a5f51238
             utime(QFile::encodeName(dstFile).constData(), &utbuf);
         }
     }
@@ -608,13 +603,8 @@
         if ( dt.isValid() ) {
             struct utimbuf utbuf;
             utbuf.actime = st.st_atime; // access time, unchanged
-<<<<<<< HEAD
             utbuf.modtime = dt.toSecsSinceEpoch(); // modification time
-            smbc_utime( dstUrl.toSmbcUrl(), &utbuf );
-=======
-            utbuf.modtime = dt.toTime_t(); // modification time
             smbc_utime( dstOrigUrl.toSmbcUrl(), &utbuf );
->>>>>>> a5f51238
         }
     }
 #endif
