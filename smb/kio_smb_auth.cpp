/*
    SPDX-License-Identifier: GPL-2.0-or-later
    SPDX-FileCopyrightText: 2000 Caldera Systems Inc.
    SPDX-FileCopyrightText: 2020 Harald Sitter <sitter@kde.org>
    SPDX-FileContributor: Matthew Peterson <mpeterson@caldera.com>
*/

#include "kio_smb.h"
#include "smburl.h"

<<<<<<< HEAD
#include <cstdlib>

#include <KIO/AuthInfo>
=======
>>>>>>> b0a80ec5
#include <KConfig>
#include <KConfigGroup>
#include <KLocalizedString>
#include <cstdlib>

int SMBWorker::checkPassword(SMBUrl &url)
{
    qCDebug(KIO_SMB_LOG) << "checkPassword for " << url;

    KIO::AuthInfo info;
    info.url = QUrl("smb:///");
    info.url.setHost(url.host());

    QString share = url.path();
    int index = share.indexOf('/', 1);
    if (index > 1) {
        share = share.left(index);
    }
    if (share.at(0) == '/') {
        share = share.mid(1);
    }
    info.url.setPath('/' + share);
    info.verifyPath = true;
    info.keepPassword = true;

    // By suggestion from upstream we do not split login variants through the UI but rather expect different
    // username inputs. This is also more in line with how logon works in windows.
    // https://bugzilla.samba.org/show_bug.cgi?id=14326
    // https://docs.microsoft.com/en-us/windows/win32/secauthn/user-name-formats
    info.setExtraField(
        QStringLiteral("username-context-help"),
        xi18nc("@info:whatsthis",
               "<para>There are various options for authenticating on SMB shares.</para>"
               "<para><placeholder>username</placeholder>: When authenticating within a home network the username on the server is sufficient</para>"
               "<para><placeholder>username@domain.com</placeholder>: Modern corporate logon names are formed like e-mail addresses</para>"
               "<para><placeholder>DOMAIN\\username</placeholder>: For ancient corporate networks or workgroups you may need to prefix the NetBIOS domain name "
               "(pre-Windows 2000)</para>"
               "<para><placeholder>anonymous</placeholder>: Anonymous logins can be attempted using empty username and password. Depending on server "
               "configuration non-empty usernames may be required</para>"));

    if (share.isEmpty()) {
        info.prompt = i18n("<qt>Please enter authentication information for <b>%1</b></qt>", url.host());
    } else {
        info.prompt = i18n(
            "Please enter authentication information for:\n"
            "Server = %1\n"
            "Share = %2",
            url.host(),
            share);
    }

    info.username = url.userName();
    qCDebug(KIO_SMB_LOG) << "call openPasswordDialog for " << info.url;

    const int passwordDialogErrorCode = openPasswordDialog(info);
    if (passwordDialogErrorCode == KJob::NoError) {
        qCDebug(KIO_SMB_LOG) << "openPasswordDialog returned " << info.username;
        url.setUser(info.username);

        if (info.keepPassword) {
            qCDebug(KIO_SMB_LOG) << "Caching info.username = " << info.username << ", info.url = " << info.url.toDisplayString();
            cacheAuthentication(info);
        }

        return KJob::NoError;
    }
    qCDebug(KIO_SMB_LOG) << "no value from openPasswordDialog; error:" << passwordDialogErrorCode;
    return passwordDialogErrorCode;
}<|MERGE_RESOLUTION|>--- conflicted
+++ resolved
@@ -8,14 +8,9 @@
 #include "kio_smb.h"
 #include "smburl.h"
 
-<<<<<<< HEAD
-#include <cstdlib>
-
-#include <KIO/AuthInfo>
-=======
->>>>>>> b0a80ec5
 #include <KConfig>
 #include <KConfigGroup>
+#include <KIO/AuthInfo>
 #include <KLocalizedString>
 #include <cstdlib>
 
