--- conflicted
+++ resolved
@@ -2,37 +2,6 @@
 # SPDX-License-Identifier: CC0-1.0
 
 Dependencies:
-- 'on': ['Linux/Qt6', 'FreeBSD/Qt6']
-  'require':
-<<<<<<< HEAD
-    'libraries/kdsoap-ws-discovery-client': '@latest-kf6'
-    'plasma/kactivities': '@latest-kf6'
-=======
-    'frameworks/extra-cmake-modules': '@stable'
-    'frameworks/karchive': '@stable'
-    'frameworks/kconfig': '@stable'
-    'frameworks/kconfigwidgets': '@stable'
-    'frameworks/kcoreaddons': '@stable'
-    'frameworks/kdbusaddons': '@stable'
-    'frameworks/kdoctools': '@stable'
-    'frameworks/kdnssd': '@stable'
-    'frameworks/ki18n': '@stable'
-    'frameworks/kio': '@stable'
-    'frameworks/solid': '@stable'
-    'frameworks/kbookmarks': '@stable'
-    'frameworks/kguiaddons': '@stable'
-    'frameworks/syntax-highlighting': '@stable'
-    'libraries/phonon': '@stable'
-    'graphics/libkexiv2': '@same'
-    'third-party/kdsoap': '@latest'
-
-- 'on': ['Linux', 'FreeBSD']
-  'require':
-    'libraries/kdsoap-ws-discovery-client': '@stable'
-    'plasma/kactivities': '@stable'
-    'plasma/kactivities-stats': '@stable'
->>>>>>> 2cf11417
-
 - 'on': ['Linux/Qt6', 'FreeBSD/Qt6', 'Windows/Qt6']
   'require':
     'frameworks/extra-cmake-modules': '@latest-kf6'
@@ -49,13 +18,11 @@
     'frameworks/solid': '@latest-kf6'
     'frameworks/kguiaddons': '@latest-kf6'
     'frameworks/syntax-highlighting': '@latest-kf6'
-<<<<<<< HEAD
-=======
+    'libraries/kdsoap-ws-discovery-client': '@latest-kf6'
     'plasma/kactivities': '@latest-kf6'
     'plasma/kactivities-stats': '@latest-kf6'
->>>>>>> 2cf11417
     'libraries/phonon': '@latest-kf6'
-    'graphics/libkexiv2': '@latest'
+    'graphics/libkexiv2': '@latest-kf6'
     'third-party/kdsoap': '@latest'
 Options:
   require-passing-tests-on: [ 'Linux', 'FreeBSD' ]