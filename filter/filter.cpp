/*
This file is part of KDE

 SPDX-FileCopyrightText: 1999-2000 Waldo Bastian <bastian@kde.org>
 SPDX-FileCopyrightText: 2008 David Faure <faure@kde.org>

SPDX-License-Identifier: MIT
*/

#include "filter.h"

#include <QCoreApplication>
<<<<<<< HEAD
#include <QFileInfo>
#include <QFile>
#include <QUrl>
=======
>>>>>>> b0a80ec5
#include <QDebug>
#include <QFile>
#include <QFileInfo>
#include <QMimeDatabase>
#include <QMimeType>

#include <KCompressionDevice>
#include <KFilterBase>

#include "loggingcategory.h"

// Pseudo plugin class to embed meta data
class KIOPluginForMetaData : public QObject
{
    Q_OBJECT
    Q_PLUGIN_METADATA(IID "org.kde.kio.worker.filter" FILE "filter.json")
};

extern "C" {
Q_DECL_EXPORT int kdemain(int argc, char **argv);
}

int kdemain(int argc, char **argv)
{
    QCoreApplication app(argc, argv);
    app.setApplicationName("kio_filter");

    qDebug(KIO_FILTER_DEBUG) << "Starting";

    if (argc != 4) {
        fprintf(stderr, "Usage: kio_filter protocol domain-socket1 domain-socket2\n");
        exit(-1);
    }

    FilterProtocol worker(argv[1], argv[2], argv[3]);
    worker.dispatchLoop();

    qDebug(KIO_FILTER_DEBUG) << "Done";
    return 0;
}

FilterProtocol::FilterProtocol(const QByteArray &protocol, const QByteArray &pool, const QByteArray &app)
    : KIO::WorkerBase(protocol, pool, app)
    , m_protocol(QString::fromLatin1(protocol))
{
    const QString mimetype = (protocol == "zstd") ? QStringLiteral("application/zstd") : QLatin1String("application/x-") + QLatin1String(protocol.constData());

    filter = KCompressionDevice::filterForCompressionType(KCompressionDevice::compressionTypeForMimeType(mimetype));
    Q_ASSERT(filter);
}

KIO::WorkerResult FilterProtocol::get(const QUrl &url)
{
    // In the old solution, subURL would be set by setSubURL.
    // KDE4: now I simply assume bzip2:/localpath/file.bz2 and set subURL to the local path.
    QUrl subURL = url;
    subURL.setScheme("file");

    if (subURL.isEmpty()) {
        return KIO::WorkerResult::fail(KIO::ERR_NO_SOURCE_PROTOCOL, m_protocol);
    }

    QFile localFile(url.path());
    if (!localFile.open(QIODevice::ReadOnly)) {
        return KIO::WorkerResult::fail(KIO::ERR_CANNOT_READ, m_protocol);
    }

    if (!filter) {
        // TODO better error message
        return KIO::WorkerResult::fail(KIO::ERR_INTERNAL, m_protocol);
    }

    filter->init(QIODevice::ReadOnly);

    bool bNeedHeader = true;
    bool bNeedMimetype = true;
    bool bError = true;
    int result;

    QByteArray inputBuffer;
    inputBuffer.resize(8 * 1024);
    QByteArray outputBuffer;
    outputBuffer.resize(8 * 1024); // Start with a modest buffer
    filter->setOutBuffer(outputBuffer.data(), outputBuffer.size());
    while (true) {
        if (filter->inBufferEmpty()) {
            result = localFile.read(inputBuffer.data(), inputBuffer.size());
            qDebug(KIO_FILTER_DEBUG) << "requestData: got " << result;
            if (result <= 0) {
                bError = true;
                break; // Unexpected EOF.
            }
            filter->setInBuffer(inputBuffer.data(), inputBuffer.size());
        }
        if (bNeedHeader) {
            bError = !filter->readHeader();
            if (bError)
                break;
            bNeedHeader = false;
        }
        result = filter->uncompress();
        if ((filter->outBufferAvailable() == 0) || (result == KFilterBase::End)) {
            qDebug(KIO_FILTER_DEBUG) << "avail_out = " << filter->outBufferAvailable();
            if (filter->outBufferAvailable() != 0) {
                // Discard unused space :-)
                outputBuffer.resize(outputBuffer.size() - filter->outBufferAvailable());
            }
            if (bNeedMimetype) {
                // Can we use the "base" filename? E.g. foo.txt.bz2
                const QString extension = QFileInfo(subURL.path()).suffix();
                QMimeDatabase db;
                QMimeType mime;
                if (extension == "gz" || extension == "bz" || extension == "bz2" || extension == "zst") {
                    QString baseName = subURL.path();
                    baseName.truncate(baseName.length() - extension.length() - 1 /*the dot*/);
                    qDebug(KIO_FILTER_DEBUG) << "baseName=" << baseName;
                    mime = db.mimeTypeForFileNameAndData(baseName, outputBuffer);
                } else {
                    mime = db.mimeTypeForData(outputBuffer);
                }
                qDebug(KIO_FILTER_DEBUG) << "Emitting mimetype " << mime.name();
                mimeType(mime.name());
                bNeedMimetype = false;
            }
            data(outputBuffer); // Send data
            filter->setOutBuffer(outputBuffer.data(), outputBuffer.size());
            if (result == KFilterBase::End)
                break; // Finished.
        }
        if (result != KFilterBase::Ok) {
            bError = true;
            break; // Error
        }
    }

    if (!bError) {
        result = localFile.read(inputBuffer.data(), inputBuffer.size());
        qDebug(KIO_FILTER_DEBUG) << "requestData: got" << result << "(expecting 0)";
        data(QByteArray()); // Send EOF
    }

    filter->terminate();

    if (bError) {
        return KIO::WorkerResult::fail(KIO::ERR_CANNOT_READ, subURL.url());
    }

    return KIO::WorkerResult::pass();
}

#include "filter.moc"<|MERGE_RESOLUTION|>--- conflicted
+++ resolved
@@ -10,17 +10,12 @@
 #include "filter.h"
 
 #include <QCoreApplication>
-<<<<<<< HEAD
-#include <QFileInfo>
-#include <QFile>
-#include <QUrl>
-=======
->>>>>>> b0a80ec5
 #include <QDebug>
 #include <QFile>
 #include <QFileInfo>
 #include <QMimeDatabase>
 #include <QMimeType>
+#include <QUrl>
 
 #include <KCompressionDevice>
 #include <KFilterBase>
