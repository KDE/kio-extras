--- conflicted
+++ resolved
@@ -2,14 +2,8 @@
 # SPDX-License-Identifier: CC0-1.0
 
 include:
-<<<<<<< HEAD
-  - https://invent.kde.org/sysadmin/ci-utilities/raw/master/gitlab-templates/windows-qt6.yml
-  - https://invent.kde.org/sysadmin/ci-utilities/raw/master/gitlab-templates/linux-qt6.yml
-  - https://invent.kde.org/sysadmin/ci-utilities/raw/master/gitlab-templates/freebsd-qt6.yml
-=======
   - project: sysadmin/ci-utilities
     file:
-      - /gitlab-templates/linux.yml
-      - /gitlab-templates/freebsd.yml
-      - /gitlab-templates/windows.yml
->>>>>>> 35414dea
+      - /gitlab-templates/linux-qt6.yml
+      - /gitlab-templates/freebsd-qt6.yml
+      - /gitlab-templates/windows-qt6.yml