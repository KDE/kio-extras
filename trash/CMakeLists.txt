# find_package(Strigi)
# set_package_properties(Strigi PROPERTIES DESCRIPTION "Desktop indexing and search support"
#                        URL "http://strigi.sourceforge.net"
#                        TYPE ${STRIGI_TYPE}
#                       )
# if (WIN32)
#     set (STRIGI_TYPE "OPTIONAL")
# else ()
#     set (STRIGI_TYPE "REQUIRED")
# endif ()


add_definitions(-DQT_DISABLE_DEPRECATED_BEFORE=0)

#add_subdirectory(tests)

set (trashcommon_PART_SRCS ${CMAKE_CURRENT_SOURCE_DIR}/trashimpl.cpp
                           ${CMAKE_CURRENT_SOURCE_DIR}/discspaceutil.cpp
                           ${CMAKE_CURRENT_SOURCE_DIR}/trashsizecache.cpp
                           ${CMAKE_CURRENT_SOURCE_DIR}/kinterprocesslock.cpp
    )

########### next target ###############
if(WIN32)
  set(kio_trash_PART_SRCS kio_trash_win.cpp kio_trash_win.h)
else(WIN32)
  set(kio_trash_PART_SRCS kio_trash.cpp ${trashcommon_PART_SRCS})
endif(WIN32)
add_library(kio_trash MODULE ${kio_trash_PART_SRCS})

# This flag is needed in order to be able to support files > 2GB even on
# 32bit platforms. The default is to use the non-64bit aware syscalls on
# 32bit platforms, which makes every application to SIGXFSZ (which is
# equivalent to a crash) when they see or touch a file > 2GB.
check_cxx_source_compiles("
#include <sys/types.h>
/* Check that off_t can represent 2**63 - 1 correctly.
We can't simply define LARGE_OFF_T to be 9223372036854775807,
since some C++ compilers masquerading as C compilers
incorrectly reject 9223372036854775807.  */
#define LARGE_OFF_T (((off_t) 1 << 62) - 1 + ((off_t) 1 << 62))
int off_t_is_large[(LARGE_OFF_T % 2147483629 == 721 && LARGE_OFF_T % 2147483647 == 1) ? 1 : -1];
int main() { return 0; }
" _OFFT_IS_64BIT)

if (NOT _OFFT_IS_64BIT)
  target_compile_definitions(kio_trash PUBLIC -D_FILE_OFFSET_BITS=64)
endif ()

target_link_libraries(kio_trash
	KF5::Solid
        KF5::KDE4Support
	KF5::KIOCore
        Qt5::DBus
        KF5::I18n KF5::ConfigCore KF5::ConfigGui 
        )
install(TARGETS kio_trash  DESTINATION ${PLUGIN_INSTALL_DIR} )

<<<<<<< HEAD
########### next target ###############
# currently not on win32, TODO!
if(NOT WIN32 AND STRIGI_FOUND)
    include_directories(${STRIGI_INCLUDE_DIR})

    add_library(trash MODULE trashthroughanalyzer.cpp ${trashcommon_PART_SRCS})
    target_link_libraries(trash
       KF5::KDE4Support
       KF5::KIOCore
       ${STRIGI_STREAMANALYZER_LIBRARY}
       KF5::Solid
       KF5::I18n KF5::ConfigCore KF5::ConfigGui
    )
    set_target_properties(trash PROPERTIES
        PREFIX strigita_)
    #install(TARGETS trash LIBRARY DESTINATION ${LIB_INSTALL_DIR}/strigi)
endif(NOT WIN32 AND STRIGI_FOUND)
########### next target ###############

=======
>>>>>>> f2251c3a
set(ktrash_SRCS ktrash.cpp )

add_executable(ktrash ${ktrash_SRCS})
ecm_mark_nongui_executable(ktrash)

target_link_libraries(ktrash    
        KF5::KDE4Support
	KF5::KIOCore
        KF5::I18n KF5::ConfigCore KF5::ConfigGui
        )

install(TARGETS ktrash ${INSTALL_TARGETS_DEFAULT_ARGS})

########### next target ###############

# currently not on win32, TODO!
if(NOT WIN32)
    set(kcm_trash_PART_SRCS kcmtrash.cpp ${trashcommon_PART_SRCS})
    add_library(kcm_trash MODULE ${kcm_trash_PART_SRCS})
    target_link_libraries(kcm_trash  Qt5::DBus  KF5::KDE4Support
        ${KDECLARATIVE_LIBRARIES} KF5::I18n KF5::ConfigWidgets KF5::KIOCore KF5::KIOWidgets KF5::Solid)

    install(TARGETS kcm_trash DESTINATION ${PLUGIN_INSTALL_DIR})
endif(NOT WIN32)

########### install files ###############

install( FILES trash.protocol  DESTINATION  ${SERVICES_INSTALL_DIR} )
install( FILES kcmtrash.desktop DESTINATION ${SERVICES_INSTALL_DIR} )<|MERGE_RESOLUTION|>--- conflicted
+++ resolved
@@ -56,28 +56,6 @@
         )
 install(TARGETS kio_trash  DESTINATION ${PLUGIN_INSTALL_DIR} )
 
-<<<<<<< HEAD
-########### next target ###############
-# currently not on win32, TODO!
-if(NOT WIN32 AND STRIGI_FOUND)
-    include_directories(${STRIGI_INCLUDE_DIR})
-
-    add_library(trash MODULE trashthroughanalyzer.cpp ${trashcommon_PART_SRCS})
-    target_link_libraries(trash
-       KF5::KDE4Support
-       KF5::KIOCore
-       ${STRIGI_STREAMANALYZER_LIBRARY}
-       KF5::Solid
-       KF5::I18n KF5::ConfigCore KF5::ConfigGui
-    )
-    set_target_properties(trash PROPERTIES
-        PREFIX strigita_)
-    #install(TARGETS trash LIBRARY DESTINATION ${LIB_INSTALL_DIR}/strigi)
-endif(NOT WIN32 AND STRIGI_FOUND)
-########### next target ###############
-
-=======
->>>>>>> f2251c3a
 set(ktrash_SRCS ktrash.cpp )
 
 add_executable(ktrash ${ktrash_SRCS})
