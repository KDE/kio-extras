cmake_minimum_required(VERSION 3.16)

# KDE Applications Version, managed by release script
set (RELEASE_SERVICE_VERSION_MAJOR "23")
set (RELEASE_SERVICE_VERSION_MINOR "11")
set (RELEASE_SERVICE_VERSION_MICRO "70")
set (RELEASE_SERVICE_VERSION "${RELEASE_SERVICE_VERSION_MAJOR}.${RELEASE_SERVICE_VERSION_MINOR}.${RELEASE_SERVICE_VERSION_MICRO}")
project(kio-extras VERSION ${RELEASE_SERVICE_VERSION})

set(QT_MIN_VERSION "6.5.0")
set(KF_MIN_VERSION "5.240.0")

find_package(ECM ${KF_MIN_VERSION} REQUIRED NO_MODULE)
set(CMAKE_MODULE_PATH ${CMAKE_CURRENT_SOURCE_DIR}/cmake ${ECM_MODULE_PATH})

set(CMAKE_CXX_STANDARD 20)
set(CMAKE_CXX_STANDARD_REQUIRED ON)

include(KDEInstallDirs)
include(KDECMakeSettings)
include(KDECompilerSettings NO_POLICY_SCOPE)
include(KDEGitCommitHooks)

include(ECMMarkNonGuiExecutable)
include(ECMMarkAsTest)
include(ECMOptionalAddSubdirectory)
include(ECMQtDeclareLoggingCategory)
include(ECMDeprecationSettings)
include(CheckIncludeFile)
include(CMakePushCheckState)
include(CMakePackageConfigHelpers)
include(FeatureSummary)

find_package(Qt6 ${QT_MIN_VERSION} CONFIG REQUIRED COMPONENTS DBus Network Widgets Svg Core5Compat)

find_package(Qt6Test ${QT_MIN_VERSION} CONFIG QUIET)
set_package_properties(Qt6Test PROPERTIES
         PURPOSE "Required for tests"
         TYPE OPTIONAL
         )
add_feature_info("Qt6Test" Qt6Test_FOUND "Required for building tests")
if (NOT Qt6Test_FOUND)
    set(BUILD_TESTING OFF CACHE BOOL "Build the testing tree.")
endif()

find_package(QCoro6 REQUIRED COMPONENTS Core)
qcoro_enable_coroutines()

find_package(KF6 ${KF_MIN_VERSION} REQUIRED COMPONENTS
    Archive
    Config
    ConfigWidgets
    CoreAddons
    DBusAddons
    DocTools
    DNSSD
    I18n
    KIO
    Solid
    GuiAddons
    SyntaxHighlighting
    KCMUtils
    TextWidgets
)

include(KDEClangFormat)
file(GLOB_RECURSE ALL_CLANG_FORMAT_SOURCE_FILES *.cpp *.h)
kde_clang_format(${ALL_CLANG_FORMAT_SOURCE_FILES})

<<<<<<< HEAD
find_package(KF6Activities QUIET)
set_package_properties(KF6Activities PROPERTIES
    PURPOSE "Provides the activities:/ KIO worker and fileitem plugin."
    TYPE OPTIONAL
)

find_package(Qt6Sql QUIET)
set_package_properties(Qt6Sql PROPERTIES
    PURPOSE "Provides the activities:/ KIO worker and fileitem plugin."
    TYPE OPTIONAL
)

find_package(KF6ActivitiesStats ${KF_MIN_VERSION} QUIET)
set_package_properties(KF6ActivitiesStats PROPERTIES
    PURPOSE "Provides the recentlyused:/ KIO worker"
    TYPE OPTIONAL
)
=======
if (NOT WIN32)
    find_package(KF${QT_MAJOR_VERSION}Activities REQUIRED)
    find_package(Qt${QT_MAJOR_VERSION}Sql REQUIRED)
    find_package(KF${QT_MAJOR_VERSION}ActivitiesStats ${KF_MIN_VERSION} REQUIRED)
endif()
>>>>>>> 2cf11417

find_package(Phonon4Qt6 4.6.60 NO_MODULE)
set_package_properties(Phonon4Qt6 PROPERTIES
   DESCRIPTION "Qt-based audio library"
   PURPOSE "Required for the audio preview plugin"
   TYPE OPTIONAL)

include_directories(${CMAKE_CURRENT_BINARY_DIR})

if(NOT WIN32)
    # we need a version of samba which has already smbc_set_context(), Alex
    set(SAMBA_REQUIRE_SMBC_SET_CONTEXT TRUE)
    set(SAMBA_REQUIRE_SMBC_OPTION_SET TRUE)
    find_package(Samba)
    set_package_properties(Samba PROPERTIES DESCRIPTION "the SMB client library, a version with smbc_set_context() and smbc_option_set()"
                        URL "https://www.samba.org/"
                        TYPE OPTIONAL
                        PURPOSE "Needed to build the SMB KIO worker"
                        )
endif()

find_package(libssh 0.8.3 MODULE)
set_package_properties(libssh PROPERTIES DESCRIPTION "the SSH library with SFTP support"
                       URL "https://www.libssh.org/"
                       TYPE OPTIONAL
                       PURPOSE "Needed to build the SFTP KIO worker"
                      )

find_package(Libmtp 1.1.2)
set_package_properties(Libmtp PROPERTIES
                       TYPE OPTIONAL
                       PURPOSE "Needed to build the MTP KIO worker"
                       )

find_package(IMobileDevice)
set_package_properties(IMobileDevice PROPERTIES
                       TYPE OPTIONAL
                       PURPOSE "Needed to build the AFC (Apple File Conduit) KIO worker"
                      )

find_package(PList)
set_package_properties(PList PROPERTIES
                       TYPE OPTIONAL
                       PURPOSE "Needed to build the AFC (Apple File Conduit) KIO worker"
                      )

check_include_file(utime.h HAVE_UTIME_H)

# ECM's KDECompilerSettings.cmake should take care of enabling supporting on
# 32bit architectures.
# Thorw a fatal error if off_t isn't >=64bit to ensure that large files are working
# as expected.
# BUG: 165449
if(UNIX)
    check_cxx_source_compiles("
        #include <sys/types.h>
        /* Check that off_t can represent 2**63 - 1 correctly.
            We can't simply define LARGE_OFF_T to be 9223372036854775807,
            since some C++ compilers masquerading as C compilers
            incorrectly reject 9223372036854775807.  */
        #define LARGE_OFF_T (((off_t) 1 << 62) - 1 + ((off_t) 1 << 62))

        int off_t_is_large[(LARGE_OFF_T % 2147483629 == 721 && LARGE_OFF_T % 2147483647 == 1) ? 1 : -1];
        int main() { return 0; }
    "
    OFFT_IS_64BIT)

    if(NOT OFFT_IS_64BIT)
        message(FATAL_ERROR "Large file support is not enabled.")
    endif()

    find_package(Gperf)
    set_package_properties(Gperf PROPERTIES TYPE OPTIONAL
                           PURPOSE "Needed to build the man KIO worker"
                           )

    find_package(TIRPC)
    set_package_properties(TIRPC PROPERTIES TYPE OPTIONAL
                           PURPOSE "Needed to build the NFS KIO worker"
                           )
else()
    # FIXME: on windows we ignore support until trash gets integrated
endif()

ecm_set_disabled_deprecation_versions(
    QT 5.15.2
    KF 5.96
)

add_subdirectory(doc)
add_subdirectory(kcms)

<<<<<<< HEAD
if(TARGET KF6::Activities AND TARGET Qt::Sql AND NOT WIN32)
  add_subdirectory( activities )
endif()
if(KF6ActivitiesStats_FOUND)
    add_subdirectory( recentlyused )
=======
if(NOT WIN32)
  add_subdirectory( activities )
  add_subdirectory( recentlyused )
>>>>>>> 2cf11417
endif()
add_subdirectory( filter )
if(Phonon4Qt6_FOUND)
    add_subdirectory( kfileaudiopreview )
endif()
add_subdirectory( info )
add_subdirectory( archive )
if (NOT WIN32)
    # does not compile: fish.cpp(41): fatal error C1083: Cannot open include file: 'sys/resource.h': No such file or directory
    # Used for getting the resource limit for closing all child process FDs. Could be completely replaced by fcloseall() if available for Unix or _fcloseall() for Windows, either conditionally on Q_OS_type or using a configure test.
    add_subdirectory( fish )
endif()
add_subdirectory( thumbnail )
add_subdirectory( docfilter )
if (libssh_FOUND)
    add_subdirectory(sftp)
endif ()
add_subdirectory( filenamesearch )
if (Libmtp_FOUND)
  add_subdirectory(mtp)
endif()

if(NOT WIN32)
   if(Gperf_FOUND)
     add_subdirectory( man )
   endif()
   if(TIRPC_FOUND)
     add_subdirectory( nfs )
   endif()
endif()

if(SAMBA_FOUND)
    add_subdirectory(smb)
endif()

if(IMobileDevice_FOUND AND PList_FOUND)
    add_subdirectory(afc)
endif()

configure_file (config-runtime.h.cmake ${CMAKE_CURRENT_BINARY_DIR}/config-runtime.h )

ecm_qt_install_logging_categories(
    EXPORT KIO_EXTRAS
    FILE kio-extras.categories
    DESTINATION "${KDE_INSTALL_LOGGINGCATEGORIESDIR}"
)

ki18n_install(po)
kdoctools_install(po)

kde_configure_git_pre_commit_hook(CHECKS CLANG_FORMAT)

feature_summary(WHAT ALL INCLUDE_QUIET_PACKAGES FATAL_ON_MISSING_REQUIRED_PACKAGES)<|MERGE_RESOLUTION|>--- conflicted
+++ resolved
@@ -67,31 +67,11 @@
 file(GLOB_RECURSE ALL_CLANG_FORMAT_SOURCE_FILES *.cpp *.h)
 kde_clang_format(${ALL_CLANG_FORMAT_SOURCE_FILES})
 
-<<<<<<< HEAD
-find_package(KF6Activities QUIET)
-set_package_properties(KF6Activities PROPERTIES
-    PURPOSE "Provides the activities:/ KIO worker and fileitem plugin."
-    TYPE OPTIONAL
-)
-
-find_package(Qt6Sql QUIET)
-set_package_properties(Qt6Sql PROPERTIES
-    PURPOSE "Provides the activities:/ KIO worker and fileitem plugin."
-    TYPE OPTIONAL
-)
-
-find_package(KF6ActivitiesStats ${KF_MIN_VERSION} QUIET)
-set_package_properties(KF6ActivitiesStats PROPERTIES
-    PURPOSE "Provides the recentlyused:/ KIO worker"
-    TYPE OPTIONAL
-)
-=======
 if (NOT WIN32)
-    find_package(KF${QT_MAJOR_VERSION}Activities REQUIRED)
-    find_package(Qt${QT_MAJOR_VERSION}Sql REQUIRED)
-    find_package(KF${QT_MAJOR_VERSION}ActivitiesStats ${KF_MIN_VERSION} REQUIRED)
-endif()
->>>>>>> 2cf11417
+    find_package(KF6Activities REQUIRED)
+    find_package(Qt6Sql REQUIRED)
+    find_package(KF6ActivitiesStats REQUIRED)
+endif()
 
 find_package(Phonon4Qt6 4.6.60 NO_MODULE)
 set_package_properties(Phonon4Qt6 PROPERTIES
@@ -184,17 +164,9 @@
 add_subdirectory(doc)
 add_subdirectory(kcms)
 
-<<<<<<< HEAD
-if(TARGET KF6::Activities AND TARGET Qt::Sql AND NOT WIN32)
-  add_subdirectory( activities )
-endif()
-if(KF6ActivitiesStats_FOUND)
-    add_subdirectory( recentlyused )
-=======
 if(NOT WIN32)
   add_subdirectory( activities )
   add_subdirectory( recentlyused )
->>>>>>> 2cf11417
 endif()
 add_subdirectory( filter )
 if(Phonon4Qt6_FOUND)
