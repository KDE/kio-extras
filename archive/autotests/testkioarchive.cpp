--- conflicted
+++ resolved
@@ -122,11 +122,8 @@
     QUrl dest = QUrl::fromLocalFile(destPath);
     qDebug() << src << "->" << dest;
     // Check that src exists
-<<<<<<< HEAD
     KIO::StatJob* statJob = KIO::stat(src, KIO::StatJob::SourceSide, KIO::StatNoDetails, KIO::HideProgressInfo);
-=======
-    KIO::StatJob *statJob = KIO::statDetails(src, KIO::StatJob::SourceSide, KIO::StatNoDetails, KIO::HideProgressInfo);
->>>>>>> b0a80ec5
+
     bool ok = statJob->exec();
     QVERIFY(ok);
 
